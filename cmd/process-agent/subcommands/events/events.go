// Unless explicitly stated otherwise all files in this repository are licensed
// under the Apache License Version 2.0.
// This product includes software developed at Datadog (https://www.datadoghq.com/).
// Copyright 2016-present Datadog, Inc.

package events

import (
	"context"
	"encoding/json"
	"fmt"
	"os"
	"time"

	payload "github.com/DataDog/agent-payload/v5/process"
	"github.com/DataDog/datadog-go/v5/statsd"
	"github.com/spf13/cobra"
	"go.uber.org/fx"

	"github.com/DataDog/datadog-agent/cmd/process-agent/command"
	"github.com/DataDog/datadog-agent/comp/core/config"
	"github.com/DataDog/datadog-agent/comp/core/log"
	"github.com/DataDog/datadog-agent/comp/core/sysprobeconfig"
	"github.com/DataDog/datadog-agent/comp/process"
	"github.com/DataDog/datadog-agent/pkg/process/checks"
	"github.com/DataDog/datadog-agent/pkg/process/events"
	"github.com/DataDog/datadog-agent/pkg/process/events/model"
	"github.com/DataDog/datadog-agent/pkg/process/util"
	"github.com/DataDog/datadog-agent/pkg/util/fxutil"
)

const (
	defaultPullInterval     = time.Duration(5) * time.Second
	defaultEventsOutputJSON = false
)

type cliParams struct {
	*command.GlobalParams

	pullInterval     time.Duration
	eventsOutputJSON bool
}

type dependencies struct {
	fx.In

	Params *cliParams

	Config         config.Component
	SysProbeConfig sysprobeconfig.Component
	Log            log.Component
}

// Commands returns a slice of subcommands for the `events` command in the Process Agent
func Commands(globalParams *command.GlobalParams) []*cobra.Command {
	cliParams := &cliParams{
		GlobalParams: globalParams,
	}

	// eventsCmd is a command to interact with process lifecycle events
	eventsCmd := &cobra.Command{
		Use:          "events",
		Short:        "Interact with process lifecycle events. This feature is currently in alpha version and needs root privilege to run.",
		SilenceUsage: true,
	}

	// eventsListenCmd is a command to listen for process lifecycle events
	eventsListenCmd := &cobra.Command{
		Use:   "listen",
		Short: "Open a session to listen for process lifecycle events. This feature is currently in alpha version and needs root privilege to run.",
		RunE: func(cmd *cobra.Command, args []string) error {
			return fxutil.OneShot(runEventListener,
				fx.Supply(cliParams, command.GetCoreBundleParamsForOneShot(globalParams)),

				process.Bundle,
			)
		},
		SilenceUsage: true,
	}

	// eventsPullCmd is a command to pull process lifecycle events
	eventsPullCmd := &cobra.Command{
		Use:   "pull",
		Short: "Periodically pull process lifecycle events. This feature is currently in alpha version and needs root privilege to run.",
		RunE: func(cmd *cobra.Command, args []string) error {
			return fxutil.OneShot(runEventStore,
				fx.Supply(cliParams, command.GetCoreBundleParamsForOneShot(globalParams)),

				process.Bundle,
			)
		},
		SilenceUsage: true,
	}

	eventsCmd.AddCommand(eventsListenCmd, eventsPullCmd)
	eventsListenCmd.Flags().BoolVar(&cliParams.eventsOutputJSON, "json", defaultEventsOutputJSON, "Output events as JSON")
	eventsPullCmd.Flags().BoolVar(&cliParams.eventsOutputJSON, "json", defaultEventsOutputJSON, "Output events as JSON")
	eventsPullCmd.Flags().DurationVarP(&cliParams.pullInterval, "tick", "t", defaultPullInterval, "The period between 2 consecutive pulls to fetch process events")

	return []*cobra.Command{eventsCmd}
}

<<<<<<< HEAD
func bootstrapEventsCmd(cliParams *cliParams) error {
	if err := command.BootstrapConfig(cliParams.GlobalParams.ConfFilePath, true); err != nil {
		return log.Criticalf("Error parsing config: %s", err)
	}

	// Load system-probe.yaml file and merge it to the global Datadog config
	_, err := sysconfig.NewCustom(cliParams.SysProbeConfFilePath, false)
	if err != nil {
		return log.Critical(err)
	}

	return nil
}

=======
>>>>>>> 35ef41df
func printEvents(cliParams *cliParams, events ...*model.ProcessEvent) error {
	// Return early to avoid printing new lines without any event
	if len(events) == 0 {
		return nil
	}

	if cliParams.eventsOutputJSON {
		return printEventsJSON(events)
	}

	fmtEvents := checks.FmtProcessEvents(events)
	procCollector := &payload.CollectorProcEvent{Events: fmtEvents}
	msgs := []payload.MessageBody{procCollector}
	return checks.HumanFormatProcessEvents(msgs, os.Stdout, false)
}

func printEventsJSON(events []*model.ProcessEvent) error {
	for _, e := range events {
		b, err := json.MarshalIndent(e, "", "  ")
		if err != nil {
			return fmt.Errorf("marshal error: %s", err)
		}
		fmt.Println(string(b))
	}

	return nil
}

func runEventListener(deps dependencies) error {
	// Create a handler to print the collected event to stdout
	handler := func(e *model.ProcessEvent) {
		err := printEvents(deps.Params, e)
		if err != nil {
			_ = deps.Log.Error(err)
		}
	}

	l, err := events.NewListener(handler)
	if err != nil {
		return err
	}

	exit := make(chan struct{})
	go util.HandleSignals(exit)
	l.Run()

	<-exit
	l.Stop()
	deps.Log.Flush()

	return nil
}

func runEventStore(deps dependencies) error {
	store, err := events.NewRingStore(deps.Config, &statsd.NoOpClient{})
	if err != nil {
		return err
	}

	l, err := events.NewListener(func(e *model.ProcessEvent) {
		// push events to the store asynchronously without checking for errors
		_ = store.Push(e, nil)
	})
	if err != nil {
		return err
	}

	store.Run()
	l.Run()

	exit := make(chan struct{})
	go util.HandleSignals(exit)

	ticker := time.NewTicker(deps.Params.pullInterval)
	defer ticker.Stop()
	go func() {
		for {
			select {
			case <-ticker.C:
				events, err := store.Pull(context.Background(), time.Second)
				if err != nil {
					_ = deps.Log.Error(err)
					continue
				}

				err = printEvents(deps.Params, events...)
				if err != nil {
					_ = deps.Log.Error(err)
				}
			case <-exit:
				return
			}
		}
	}()

	<-exit
	l.Stop()
	store.Stop()
	deps.Log.Flush()

	return nil
}<|MERGE_RESOLUTION|>--- conflicted
+++ resolved
@@ -100,23 +100,6 @@
 	return []*cobra.Command{eventsCmd}
 }
 
-<<<<<<< HEAD
-func bootstrapEventsCmd(cliParams *cliParams) error {
-	if err := command.BootstrapConfig(cliParams.GlobalParams.ConfFilePath, true); err != nil {
-		return log.Criticalf("Error parsing config: %s", err)
-	}
-
-	// Load system-probe.yaml file and merge it to the global Datadog config
-	_, err := sysconfig.NewCustom(cliParams.SysProbeConfFilePath, false)
-	if err != nil {
-		return log.Critical(err)
-	}
-
-	return nil
-}
-
-=======
->>>>>>> 35ef41df
 func printEvents(cliParams *cliParams, events ...*model.ProcessEvent) error {
 	// Return early to avoid printing new lines without any event
 	if len(events) == 0 {
