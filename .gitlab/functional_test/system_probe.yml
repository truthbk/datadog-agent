--- conflicted
+++ resolved
@@ -58,17 +58,11 @@
   parallel:
     matrix:
       - KITCHEN_PLATFORM: "ubuntu"
-<<<<<<< HEAD
-        KITCHEN_OSVERS: "ubuntu-16-04-4.4"
-      - KITCHEN_PLATFORM: "ubuntu"
         KITCHEN_OSVERS: "ubuntu-18-04"
       - KITCHEN_PLATFORM: "ubuntu"
         KITCHEN_OSVERS: "ubuntu-20-04"
       - KITCHEN_PLATFORM: "ubuntu"
         KITCHEN_OSVERS: "ubuntu-22-04"
-=======
-        KITCHEN_OSVERS: "ubuntu-18-04,ubuntu-20-04,ubuntu-22-04"
->>>>>>> cb1a51e9
       - KITCHEN_PLATFORM: "debian"
         KITCHEN_OSVERS: "debian-10"
       - KITCHEN_PLATFORM: "debian"
