using System;
using System.Collections.Generic;
using System.IO;
using System.Linq;
using System.Xml.Linq;
using Datadog.CustomActions;
using NineDigit.WixSharpExtensions;
using WixSharp;
using WixSharp.CommonTasks;

namespace WixSetup.Datadog
{
    public class AgentInstaller : IWixProjectEvents
    {
        // Company
        private const string CompanyFullName = "Datadog, Inc.";

        // Product
        private const string ProductFullName = "Datadog Agent";
        private const string ProductDescription = "Datadog Agent {0}";
        private const string ProductHelpUrl = @"https://help.datadoghq.com/hc/en-us";
        private const string ProductAboutUrl = @"https://www.datadoghq.com/about/";
        private const string ProductComment = @"Copyright 2015 - Present Datadog";
        private const string ProductContact = @"https://www.datadoghq.com/about/contact/";

        // same value for all versions; must not be changed
        private static readonly Guid ProductUpgradeCode = new("0c50421b-aefb-4f15-a809-7af256d608a5");
        private static readonly string ProductLicenceRtfFilePath = Path.Combine("assets", "LICENSE.rtf");
        private static readonly string ProductIconFilePath = Path.Combine("assets", "project.ico");
        private static readonly string InstallerBackgroundImagePath = Path.Combine("assets", "dialog_background.bmp");
        private static readonly string InstallerBannerImagePath = Path.Combine("assets", "banner_background.bmp");

        // Source directories
        private const string InstallerSource = @"C:\opt\datadog-agent";
        private const string BinSource = @"C:\omnibus-ruby\src\datadog-agent\src\github.com\DataDog\datadog-agent\bin";
        private const string EtcSource = @"C:\omnibus-ruby\src\etc\datadog-agent";

        private readonly AgentBinaries _agentBinaries;
        private readonly AgentFeatures _agentFeatures = new();
        private readonly AgentPython _agentPython = new();
        private readonly AgentVersion _agentVersion;
        private readonly AgentSignature _agentSignature;
        private readonly AgentCustomActions _agentCustomActions = new();
        private readonly AgentInstallerUI _agentInstallerUi;

        public AgentInstaller(string version = null)
        {
            if (version == null)
            {
                _agentVersion = new AgentVersion();
            }
            else
            {
                _agentVersion = new AgentVersion(version);
            }
            _agentBinaries = new AgentBinaries(BinSource, InstallerSource);
            _agentSignature = new AgentSignature(this, _agentPython, _agentBinaries);
            _agentInstallerUi = new AgentInstallerUI(this, _agentCustomActions);
        }

        public Project ConfigureProject()
        {
            var project = new ManagedProject("Datadog Agent",
                // Use 2 LaunchConditions, one for server versions,
                // one for client versions.
                MinimumSupportedWindowsVersion.WindowsServer2012 |
                MinimumSupportedWindowsVersion.Windows8_1,
                new Property("MsiLogging", "iwearucmop!"),
                new Property("MSIRESTARTMANAGERCONTROL", "Disable"),
                new Property("APIKEY")
                {
                    AttributesDefinition = "Hidden=yes;Secure=yes"
                },
                new Property("DDAGENTUSER_NAME")
                {
                    AttributesDefinition = "Secure=yes"
                },
                // User provided password property
                new Property("DDAGENTUSER_PASSWORD")
                {
                    AttributesDefinition = "Hidden=yes;Secure=yes"
                },
                // ProcessDDAgentUserCredentials CustomAction processed password property
                new Property("DDAGENTUSER_PROCESSED_PASSWORD")
                {
                    AttributesDefinition = "Hidden=yes;Secure=yes"
                },
                new Property("PROJECTLOCATION")
                {
                    AttributesDefinition = "Secure=yes",
                },
                new Property("APPLICATIONDATADIRECTORY")
                {
                    AttributesDefinition = "Secure=yes",
                },
                // Add a checkbox at the end of the setup to launch the Datadog Agent Manager
                new LaunchCustomApplicationFromExitDialog(
                    _agentBinaries.TrayId,
                    "!(loc.LaunchAgentManager)",
                    "AGENT",
                    "\"[AGENT]ddtray.exe\" \"--launch-gui\""),
                new CloseApplication(new Id("CloseTrayApp"),
                    Path.GetFileName(_agentBinaries.Tray),
                    closeMessage: true,
                    rebootPrompt: false
                )
                {
                    Timeout = 1,
                    TerminateProcess = 1,
                    EndSessionMessage = true,
                    ElevatedCloseMessage = true,
                    ElevatedEndSessionMessage = true
                },
                new RegKey(
                    _agentFeatures.MainApplication,
                    RegistryHive.LocalMachine, @"Software\Datadog\Datadog Agent",
                    // Store these properties in the registry for retrieval by future
                    // installer runs via the ReadRegistryProperties CA.
                    new RegValue("InstallPath", "[PROJECTLOCATION]") { Win64 = true },
                    new RegValue("ConfigRoot", "[APPLICATIONDATADIRECTORY]") { Win64 = true },
                    new RegValue("installedDomain", "[DDAGENTUSER_PROCESSED_DOMAIN]") { Win64 = true },
                    new RegValue("installedUser", "[DDAGENTUSER_PROCESSED_NAME]") { Win64 = true }
                )
                {
                    Win64 = true
                },
                new RemoveRegistryKey(_agentFeatures.MainApplication, @"Software\Datadog\Datadog Agent")
            );
            project
                .SetCustomActions(_agentCustomActions)
                .SetProjectInfo(
                    upgradeCode: ProductUpgradeCode,
                    name: ProductFullName,
                    description: string.Format(ProductDescription, _agentVersion.Version),
                    // This version is overridden below because SetProjectInfo throws an Exception if Revision is != 0
                    version: new Version(
                        _agentVersion.Version.Major,
                        _agentVersion.Version.Minor,
                        _agentVersion.Version.Build,
                        0)
                )
                .SetControlPanelInfo(
                    name: ProductFullName,
                    manufacturer: CompanyFullName,
                    readme: ProductHelpUrl,
                    comment: ProductComment,
                    contact: ProductContact,
                    helpUrl: new Uri(ProductHelpUrl),
                    aboutUrl: new Uri(ProductAboutUrl),
                    productIconFilePath: new FileInfo(ProductIconFilePath)
                )
                .SetMinimalUI(
                    backgroundImage: new FileInfo(InstallerBackgroundImagePath),
                    bannerImage: new FileInfo(InstallerBannerImagePath),
                    // $@"{installerSource}\LICENSE" is not RTF and Compiler.AllowNonRtfLicense = true doesn't help.
                    licenceRtfFile: new FileInfo(ProductLicenceRtfFilePath)
                )
                .AddDirectories(
                    CreateProgramFilesFolder(),
                    CreateAppDataFolder(),
                    new Dir(@"%ProgramMenu%\Datadog",
                        new ExeFileShortcut
                        {
                            Name = "Datadog Agent Manager",
                            Target = "[AGENT]ddtray.exe",
                            Arguments = "\"--launch-gui\"",
                            WorkingDirectory = "AGENT",
                        }
                    ),
                    new Dir("logs")
                );
<<<<<<< HEAD
=======

            project.SetNetFxPrerequisite(Condition.Net45_Installed, "This application requires the .Net Framework 4.5, or later to be installed.");

>>>>>>> 35ef41df
            // NineDigit.WixSharpExtensions SetProductInfo prohibits setting the revision, so we must do it here instead.
            // The revision is ignored by WiX during upgrades, so it is only useful for documentation purposes.
            project.Version = _agentVersion.Version;

            // Enable the ability to repair the installation even when the original MSI is no longer available.
            // This adds a symlink in %PROGRAMFILES%\Datadog\Datadog Agent which remains even when uninstalled
            // and makes the kitchen test fail.
            // Furthermore this symbolic link points to the locally cached MSI package (%WINDIR%\Installer)
            // and won't help if the customer removed it from there.
            //project.EnableResilientPackage();

            project.MajorUpgrade = MajorUpgrade.Default;
            // Set to true otherwise RC versions can't upgrade each other.
            project.MajorUpgrade.AllowSameVersionUpgrades = true;
            project.MajorUpgrade.Schedule = UpgradeSchedule.afterInstallInitialize;
            project.MajorUpgrade.DowngradeErrorMessage =
                "Automatic downgrades are not supported.  Uninstall the current version, and then reinstall the desired version.";
            project.ReinstallMode = "amus";

            project.Platform = Platform.x64;
            // MSI 5.0 was shipped in Windows Server 2012 R2.
            // https://learn.microsoft.com/en-us/windows/win32/msi/released-versions-of-windows-installer
            project.InstallerVersion = 500;
            project.DefaultFeature = _agentFeatures.MainApplication;
            project.Codepage = "1252";
            project.InstallPrivileges = InstallPrivileges.elevated;
            project.LocalizationFile = "localization-en-us.wxl";
            project.OutFileName = $"datadog-agent-ng-{_agentVersion.PackageVersion}-1-x86_64";
            project.DigitalSignature = _agentSignature.Signature;
            project.Package.AttributesDefinition = $"Comments={ProductComment}";

            // clear default media as we will add it via MediaTemplate
            project.Media.Clear();
            project.WixSourceGenerated += document =>
            {
                WixSourceGenerated?.Invoke(document);
                document
                    .Select("Wix/Product")
                    .AddElement("MediaTemplate", "CabinetTemplate=cab{0}.cab; CompressionLevel=high; EmbedCab=yes; MaximumUncompressedMediaSize=2");
                document
                    .FindAll("RemoveFolder")
                    .Where(x => x.HasAttribute("Id",
                        value => value.StartsWith("APPLICATIONDATADIRECTORY") ||
                                 value.StartsWith("EXAMPLECONFSLOCATION")))
                    .Remove();
                document
                    .FindAll("Component")
                    .Where(x => x.Parent.HasAttribute("Id",
                        value => value.StartsWith("APPLICATIONDATADIRECTORY") ||
                                 value.StartsWith("EXAMPLECONFSLOCATION")))
                    .ForEach(c => c.SetAttributeValue("KeyPath", "yes"));
                document
                    .Select("Wix/Product")
                    .AddElement("CustomActionRef", "Id=WixFailWhenDeferred");
                document
                    .Select("Wix/Product/InstallExecuteSequence")
                    .AddElement("DeleteServices", value: "(Installed AND (REMOVE=\"ALL\") AND NOT (WIX_UPGRADE_DETECTED OR UPGRADINGPRODUCTCODE))");

                // We don't use the Wix "Merge" MSM feature because it seems to be a no-op...
                document
                    .FindAll("Directory")
                    .First(x => x.HasAttribute("Id", value => value == "AGENT"))
                    .AddElement("Directory", "Id=DRIVER; Name=driver")
                    .AddElement("Merge",
                        $"Id=ddnpminstall; SourceFile={BinSource}\\agent\\DDNPM.msm; DiskId=1; Language=1033");
                document
                    .FindAll("Feature")
                    .First(x => x.HasAttribute("Id", value => value == "NPM"))
                    .AddElement("MergeRef", "Id=ddnpminstall");
            };
            project.WixSourceFormated += (ref string content) => WixSourceFormated?.Invoke(content);
            project.WixSourceSaved += name => WixSourceSaved?.Invoke(name);

            project.UI = WUI.WixUI_Common;
            project.CustomUI = _agentInstallerUi;

            project.ResolveWildCards(pruneEmptyDirectories: true);

#if DEBUG_PROPERTIES
            project.BeforeInstall += args =>
            {
                var installed = args.Session.Property("Installed");
                var wixUpgradeDetected = args.Session.Property("WIX_UPGRADE_DETECTED");
                var remove = args.Session.Property("REMOVE");
                var upgradingProductCode = args.Session.Property("UPGRADINGPRODUCTCODE");
                var upgrading = args.Session.Property("Upgrading");
                var uninstalling = args.Session.Property("Uninstalling");

                var firstInstall = string.IsNullOrEmpty(installed) && string.IsNullOrEmpty(wixUpgradeDetected);
                var upgrade =  !string.IsNullOrEmpty(wixUpgradeDetected) && remove != "ALL";
                var uninstall =  !string.IsNullOrEmpty(installed) && remove == "ALL" && !(!string.IsNullOrEmpty(wixUpgradeDetected) || !string.IsNullOrEmpty(upgradingProductCode));
                var maintenance = !string.IsNullOrEmpty(installed) && string.IsNullOrEmpty(uninstalling) &&
                                  !string.IsNullOrEmpty(upgradingProductCode);
                var removingForUpgrade = remove == "ALL" && !string.IsNullOrEmpty(upgradingProductCode);

                MessageBox.Show($"installed={installed}\n" +
                                $"wixUpgradeDetected={wixUpgradeDetected}\n" +
                                $"remove={remove}\n" +
                                $"upgradingProductCode={upgradingProductCode}\n" +
                                $"upgrading={upgrading}\n" +
                                $"uninstalling={uninstalling}\n\n" +
                                $"firstInstall={firstInstall}\n" +
                                $"upgrade={upgrade}\n" +
                                $"uninstall={uninstall}\n" +
                                $"maintenance={maintenance}\n" +
                                $"removingForUpgrade={removingForUpgrade}", "BeforeInstall");
            };
#endif
            return project;
        }

        private Dir CreateProgramFilesFolder()
        {
            var targetBinFolder = CreateBinFolder();
            var binFolder =
                new Dir(new Id("PROJECTLOCATION"), "%ProgramFiles%\\Datadog\\Datadog Agent",
                    targetBinFolder,
                    new Dir("LICENSES",
                        new Files($@"{InstallerSource}\LICENSES\*")
                        ),
                    new DirFiles($@"{InstallerSource}\*.json"),
                    new DirFiles($@"{InstallerSource}\*.txt"),
                    new CompressedDir(this, "embedded3", $@"{InstallerSource}\embedded3")
                );
            if (_agentPython.IncludePython2)
            {
                binFolder.AddFile(new CompressedDir(this, "embedded2", $@"{InstallerSource}\embedded3"));
            }
            return binFolder;
        }

        private static PermissionEx DefaultPermissions()
        {
            return new PermissionEx
            {
                User = "Everyone",
                ServicePauseContinue = true,
                ServiceQueryStatus = true,
                ServiceStart = true,
                ServiceStop = true,
                ServiceUserDefinedControl = true
            };
        }

        private static ServiceInstaller GenerateServiceInstaller(string name, string displayName, string description)
        {
            return new ServiceInstaller
            {
                Id = new Id("ddagentservice"),
                Name = name,
                DisplayName = displayName,
                Description = description,
                // Tell MSI not to start the services. We handle service start manually in StartDDServices custom action.
                StartOn = null,
                // Tell MSI not to stop the services. We handle service stop manually in StopDDServices custom action.
                StopOn = null,
                Start = SvcStartType.auto,
                DelayedAutoStart = true,
                RemoveOn = SvcEvent.Uninstall_Wait,
                ServiceSid = ServiceSid.none,
                FirstFailureActionType = FailureActionType.restart,
                SecondFailureActionType = FailureActionType.restart,
                ThirdFailureActionType = FailureActionType.restart,
                RestartServiceDelayInSeconds = 60,
                ResetPeriodInDays = 0,
                PreShutdownDelay = 1000 * 60 * 3,
                PermissionEx = DefaultPermissions(),
                // Account must be a fully qualified name.
                Account = "[DDAGENTUSER_PROCESSED_FQ_NAME]",
                Password = "[DDAGENTUSER_PROCESSED_PASSWORD]"
            };
        }

        private static ServiceInstaller GenerateDependentServiceInstaller(
            Id id,
            string name,
            string displayName,
            string description,
            string account,
            string password = null,
            string arguments = null)
        {
            return new ServiceInstaller
            {
                Id = id,
                Name = name,
                DisplayName = displayName,
                Description = description,
                // Tell MSI not to start the services. We handle service start manually in StartDDServices custom action.
                StartOn = null,
                // Tell MSI not to stop the services. We handle service stop manually in StopDDServices custom action.
                StopOn = null,
                Start = SvcStartType.demand,
                RemoveOn = SvcEvent.Uninstall_Wait,
                ServiceSid = ServiceSid.none,
                FirstFailureActionType = FailureActionType.restart,
                SecondFailureActionType = FailureActionType.restart,
                ThirdFailureActionType = FailureActionType.restart,
                RestartServiceDelayInSeconds = 60,
                ResetPeriodInDays = 0,
                PreShutdownDelay = 1000 * 60 * 3,
                PermissionEx = DefaultPermissions(),
                Interactive = false,
                Type = SvcType.ownProcess,
                // Account must be a fully qualified name.
                Account = account,
                Password = password,
                Arguments = arguments,
                DependsOn = new[]
                {
                    new ServiceDependency(Constants.AgentServiceName)
                }
            };
        }

        private Dir CreateBinFolder()
        {
            var agentService = GenerateServiceInstaller(Constants.AgentServiceName, "Datadog Agent", "Send metrics to Datadog");
            var processAgentService = GenerateDependentServiceInstaller(
                new Id("ddagentprocessservice"),
                Constants.ProcessAgentServiceName,
                "Datadog Process Agent",
                "Send process metrics to Datadog",
                "LocalSystem",
                null,
                "--cfgpath=\"[APPLICATIONDATADIRECTORY]\\datadog.yaml\"");
            var traceAgentService = GenerateDependentServiceInstaller(
                new Id("ddagenttraceservice"),
                Constants.TraceAgentServiceName,
                "Datadog Trace Agent",
                "Send tracing metrics to Datadog",
                "[DDAGENTUSER_PROCESSED_FQ_NAME]",
                "[DDAGENTUSER_PROCESSED_PASSWORD]",
                "--config=\"[APPLICATIONDATADIRECTORY]\\datadog.yaml\"");
            var systemProbeService = GenerateDependentServiceInstaller(
                new Id("ddagentsysprobeservice"),
                Constants.SystemProbeServiceName,
                "Datadog System Probe",
                "Send network metrics to Datadog",
                "LocalSystem");

            var targetBinFolder = new Dir(new Id("BIN"), "bin",
                new WixSharp.File(_agentBinaries.Agent, agentService),
                new EventSource
                {
                    Name = Constants.AgentServiceName,
                    Log = "Application",
                    EventMessageFile = $"[BIN]{Path.GetFileName(_agentBinaries.Agent)}",
                    AttributesDefinition = "SupportsErrors=yes; SupportsInformationals=yes; SupportsWarnings=yes"
                },
                new WixSharp.File(_agentBinaries.LibDatadogAgentThree),
                new Dir(new Id("AGENT"), "agent",
                    new Dir("dist",
                        new Files($@"{InstallerSource}\bin\agent\dist\*")
                    ),
                    new WixSharp.File(_agentBinaries.TrayId, _agentBinaries.Tray),
                    new WixSharp.File(_agentBinaries.ProcessAgent, processAgentService),
                    new EventSource
                    {
                        Name = Constants.ProcessAgentServiceName,
                        Log = "Application",
                        EventMessageFile = $"[AGENT]{Path.GetFileName(_agentBinaries.ProcessAgent)}",
                        AttributesDefinition = "SupportsErrors=yes; SupportsInformationals=yes; SupportsWarnings=yes"
                    },
                    new WixSharp.File(_agentBinaries.SystemProbe, systemProbeService),
                    new EventSource
                    {
                        Name = Constants.SystemProbeServiceName,
                        Log = "Application",
                        EventMessageFile = $"[AGENT]{Path.GetFileName(_agentBinaries.SystemProbe)}",
                        AttributesDefinition = "SupportsErrors=yes; SupportsInformationals=yes; SupportsWarnings=yes"
                    },
                    new WixSharp.File(_agentBinaries.TraceAgent, traceAgentService),
                    new EventSource
                    {
                        Name = Constants.TraceAgentServiceName,
                        Log = "Application",
                        EventMessageFile = $"[AGENT]{Path.GetFileName(_agentBinaries.TraceAgent)}",
                        AttributesDefinition = "SupportsErrors=yes; SupportsInformationals=yes; SupportsWarnings=yes"
                    }
                )
            );
            if (_agentPython.IncludePython2)
            {
                targetBinFolder.AddFile(new WixSharp.File(_agentBinaries.LibDatadogAgentTwo));
            };
            return targetBinFolder;
        }

        private Dir CreateAppDataFolder()
        {
            var appData = new Dir(new Id("APPLICATIONDATADIRECTORY"), "Datadog",
                new DirFiles($@"{EtcSource}\*.yaml.example"),
                new Dir("checks.d"),
                new Dir(new Id("EXAMPLECONFSLOCATION"), "conf.d",
                    new Files($@"{EtcSource}\extra_package_files\EXAMPLECONFSLOCATION\*")
                ));

            return new Dir(new Id("%CommonAppData%"), appData)
            {
                Attributes = { { "Name", "CommonAppData" } }
            };
        }

        public event XDocumentGeneratedDlgt WixSourceGenerated;
        public event XDocumentSavedDlgt WixSourceSaved;
        public event XDocumentFormatedDlgt WixSourceFormated;
    }
}<|MERGE_RESOLUTION|>--- conflicted
+++ resolved
@@ -1,5 +1,4 @@
 using System;
-using System.Collections.Generic;
 using System.IO;
 using System.Linq;
 using System.Xml.Linq;
@@ -169,12 +168,9 @@
                     ),
                     new Dir("logs")
                 );
-<<<<<<< HEAD
-=======
 
             project.SetNetFxPrerequisite(Condition.Net45_Installed, "This application requires the .Net Framework 4.5, or later to be installed.");
 
->>>>>>> 35ef41df
             // NineDigit.WixSharpExtensions SetProductInfo prohibits setting the revision, so we must do it here instead.
             // The revision is ignored by WiX during upgrades, so it is only useful for documentation purposes.
             project.Version = _agentVersion.Version;
