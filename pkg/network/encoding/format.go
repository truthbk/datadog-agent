--- conflicted
+++ resolved
@@ -84,13 +84,8 @@
 		c.HttpAggregations, _ = proto.Marshal(httpStats)
 	}
 
-<<<<<<< HEAD
 	conn.Tags |= staticTags
-	c.Tags = formatTags(tagsSet, conn, dynamicTags)
-=======
-	conn.Tags |= tags
-	c.Tags, c.TagsChecksum = formatTags(tagsSet, conn)
->>>>>>> 2c5adea9
+	c.Tags, c.TagsChecksum = formatTags(tagsSet, conn, dynamicTags)
 
 	return c
 }
@@ -240,28 +235,23 @@
 	return v.Subnet.Alias
 }
 
-<<<<<<< HEAD
-func formatTags(tagsSet *network.TagsSet, c network.ConnectionStats, connDynamicTags map[string]struct{}) (tagsIdx []uint32) {
-	// Static tags
-=======
-func formatTags(tagsSet *network.TagsSet, c network.ConnectionStats) (tagsIdx []uint32, checksum uint32) {
+func formatTags(tagsSet *network.TagsSet, c network.ConnectionStats, connDynamicTags map[string]struct{}) (tagsIdx []uint32, checksum uint32) {
 	mm := murmur3.New32()
->>>>>>> 2c5adea9
 	for _, tag := range network.GetStaticTags(c.Tags) {
 		mm.Reset()
 		_, _ = mm.Write(unsafeStringSlice(tag))
 		checksum ^= mm.Sum32()
 		tagsIdx = append(tagsIdx, tagsSet.Add(tag))
 	}
-<<<<<<< HEAD
 
 	// Dynamic tags
 	for tag := range connDynamicTags {
+    mm.Reset()
+		_, _ = mm.Write(unsafeStringSlice(tag))
+		checksum ^= mm.Sum32()
 		tagsIdx = append(tagsIdx, tagsSet.Add(tag))
 	}
 
-	return tagsIdx
-=======
 	return
 }
 
@@ -272,5 +262,4 @@
 	// Reinterpret the string as bytes. This is safe because we don't write into the byte array.
 	sh := (*reflect.StringHeader)(unsafe.Pointer(&key))
 	return unsafe.Slice((*byte)(unsafe.Pointer(sh.Data)), len(key))
->>>>>>> 2c5adea9
 }