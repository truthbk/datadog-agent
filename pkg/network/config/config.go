--- conflicted
+++ resolved
@@ -180,13 +180,12 @@
 	// HTTP replace rules
 	HTTPReplaceRules []*ReplaceRule
 
-<<<<<<< HEAD
 	// EnableProcessEventMonitoring enables consuming CWS process monitoring events from the runtime security module
 	EnableProcessEventMonitoring bool
 
 	// MaxProcessesTracked is the maximum number of processes whose information is stored in the network module
 	MaxProcessesTracked int
-=======
+
 	// EnableRootNetNs disables using the network namespace of the root process (1)
 	// for things like creating netlink sockets for conntrack updates, etc.
 	EnableRootNetNs bool
@@ -200,7 +199,6 @@
 	// ProtocolClassificationEnabled specifies whether the tracer should enhance connection data with protocols names by
 	// classifying the L7 protocols being used.
 	ProtocolClassificationEnabled bool
->>>>>>> 879bf00e
 }
 
 func join(pieces ...string) string {
@@ -269,15 +267,13 @@
 
 		RecordedQueryTypes: cfg.GetStringSlice(join(netNS, "dns_recorded_query_types")),
 
-<<<<<<< HEAD
 		EnableProcessEventMonitoring: cfg.GetBool(join(evNS, "network_process", "enabled")),
 		MaxProcessesTracked:          cfg.GetInt(join(evNS, "network_process", "max_processes_tracked")),
-=======
+
 		EnableRootNetNs: cfg.GetBool(join(netNS, "enable_root_netns")),
 
 		HTTPMapCleanerInterval: time.Duration(cfg.GetInt(join(spNS, "http_map_cleaner_interval_in_s"))) * time.Second,
 		HTTPIdleConnectionTTL:  time.Duration(cfg.GetInt(join(spNS, "http_idle_connection_ttl_in_s"))) * time.Second,
->>>>>>> 879bf00e
 	}
 
 	if !cfg.IsSet(join(spNS, "max_closed_connections_buffered")) {
@@ -348,17 +344,16 @@
 		}
 	}
 
-<<<<<<< HEAD
 	if c.EnableProcessEventMonitoring {
 		log.Info("network process event monitoring enabled")
 
 		if c.MaxProcessesTracked <= 0 {
 			c.MaxProcessesTracked = defaultMaxProcessesTracked
 		}
-=======
+	}
+
 	if !c.EnableRootNetNs {
 		c.EnableConntrackAllNamespaces = false
->>>>>>> 879bf00e
 	}
 
 	return c
