--- conflicted
+++ resolved
@@ -708,120 +708,6 @@
     return sys_exit_bind(ret);
 }
 
-<<<<<<< HEAD
-=======
-SEC("kprobe/sockfd_lookup_light")
-int kprobe__sockfd_lookup_light(struct pt_regs *ctx) {
-    int sockfd = (int)PT_REGS_PARM1(ctx);
-    u64 pid_tgid = bpf_get_current_pid_tgid();
-
-    // Check if have already a map entry for this pid_fd_t
-    // TODO: This lookup eliminates *4* map operations for existing entries
-    // but can reduce the accuracy of programs relying on socket FDs for
-    // processes with a lot of FD churn
-    pid_fd_t key = {
-        .pid = pid_tgid >> 32,
-        .fd = sockfd,
-    };
-    struct sock **sock = bpf_map_lookup_elem(&sock_by_pid_fd, &key);
-    if (sock != NULL) {
-        return 0;
-    }
-
-    bpf_map_update_with_telemetry(sockfd_lookup_args, &pid_tgid, &sockfd, BPF_ANY);
-    return 0;
-}
-
-// this kretprobe is essentially creating:
-// * an index of pid_fd_t to a struct sock*;
-// * an index of struct sock* to pid_fd_t;
-SEC("kretprobe/sockfd_lookup_light")
-int kretprobe__sockfd_lookup_light(struct pt_regs *ctx) {
-    u64 pid_tgid = bpf_get_current_pid_tgid();
-    int *sockfd = bpf_map_lookup_elem(&sockfd_lookup_args, &pid_tgid);
-    if (sockfd == NULL) {
-        return 0;
-    }
-
-    // For now let's only store information for TCP sockets
-    struct socket *socket = (struct socket *)PT_REGS_RC(ctx);
-    enum sock_type sock_type = 0;
-    bpf_probe_read_kernel_with_telemetry(&sock_type, sizeof(short), &socket->type);
-
-    // (struct socket).ops is always directly after (struct socket).sk,
-    // which is a pointer.
-    u64 ops_offset = offset_socket_sk() + sizeof(void *);
-    struct proto_ops *proto_ops = NULL;
-    bpf_probe_read_kernel_with_telemetry(&proto_ops, sizeof(proto_ops), (void *)(socket) + ops_offset);
-    if (!proto_ops) {
-        goto cleanup;
-    }
-
-    int family = 0;
-    bpf_probe_read_kernel_with_telemetry(&family, sizeof(family), &proto_ops->family);
-    if (sock_type != SOCK_STREAM || !(family == AF_INET || family == AF_INET6)) {
-        goto cleanup;
-    }
-
-    // Retrieve struct sock* pointer from struct socket*
-    struct sock *sock = NULL;
-    bpf_probe_read_kernel_with_telemetry(&sock, sizeof(sock), (char *)socket + offset_socket_sk());
-
-    pid_fd_t pid_fd = {
-        .pid = pid_tgid >> 32,
-        .fd = (*sockfd),
-    };
-
-    // These entries are cleaned up by tcp_close
-    bpf_map_update_with_telemetry(pid_fd_by_sock, &sock, &pid_fd, BPF_ANY);
-    bpf_map_update_with_telemetry(sock_by_pid_fd, &pid_fd, &sock, BPF_ANY);
-cleanup:
-    bpf_map_delete_elem(&sockfd_lookup_args, &pid_tgid);
-    return 0;
-}
-
-SEC("kprobe/do_sendfile")
-int kprobe__do_sendfile(struct pt_regs *ctx) {
-    u32 fd_out = (int)PT_REGS_PARM1(ctx);
-    u64 pid_tgid = bpf_get_current_pid_tgid();
-    pid_fd_t key = {
-        .pid = pid_tgid >> 32,
-        .fd = fd_out,
-    };
-    struct sock **sock = bpf_map_lookup_elem(&sock_by_pid_fd, &key);
-    if (sock == NULL) {
-        return 0;
-    }
-
-    // bring map value to eBPF stack to satisfy Kernel 4.4 verifier
-    struct sock *skp = *sock;
-    bpf_map_update_with_telemetry(do_sendfile_args, &pid_tgid, &skp, BPF_ANY);
-    return 0;
-}
-
-SEC("kretprobe/do_sendfile")
-int kretprobe__do_sendfile(struct pt_regs *ctx) {
-    u64 pid_tgid = bpf_get_current_pid_tgid();
-    struct sock **sock = bpf_map_lookup_elem(&do_sendfile_args, &pid_tgid);
-    if (sock == NULL) {
-        return 0;
-    }
-
-    conn_tuple_t t = {};
-    if (!read_conn_tuple(&t, *sock, pid_tgid, CONN_TYPE_TCP)) {
-        goto cleanup;
-    }
-
-    ssize_t sent = (ssize_t)PT_REGS_RC(ctx);
-    if (sent > 0) {
-        handle_message(&t, sent, 0, CONN_DIRECTION_UNKNOWN, 0, 0, PACKET_COUNT_NONE, *sock);
-    }
-cleanup:
-    bpf_map_delete_elem(&do_sendfile_args, &pid_tgid);
-    return 0;
-}
-
->>>>>>> 3dd23dab
 //endregion
 
 // This number will be interpreted by elf-loader to set the current running kernel version
