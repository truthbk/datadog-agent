// Unless explicitly stated otherwise all files in this repository are licensed
// under the Apache License Version 2.0.
// This product includes software developed at Datadog (https://www.datadoghq.com/).
// Copyright 2016-present Datadog, Inc.

//go:build linux_bpf
// +build linux_bpf

package fentry

import (
	"github.com/DataDog/datadog-agent/pkg/network/config"
	"github.com/DataDog/datadog-agent/pkg/network/ebpf/probes"
)

const (
	// inetCskListenStop traces the inet_csk_listen_stop system call (called for both ipv4 and ipv6)
	inetCskListenStop = "fentry/inet_csk_listen_stop"

	// tcpConnect traces the connect() system call
	tcpConnect = "fentry/tcp_connect"
	// tcpFinishConnect traces tcp_finish_connect() kernel function. This is
	// used to know when a TCP connection switches to the ESTABLISHED state
	tcpFinishConnect = "fentry/tcp_finish_connect"

	// tcpSendMsgReturn traces the return value for the tcp_sendmsg() system call
	tcpSendMsgReturn = "fexit/tcp_sendmsg"

	// tcpSetState traces the tcp_set_state() kernel function
	tcpSetState = "fentry/tcp_set_state"

	// tcpRecvMsgReturn traces the return value for the tcp_recvmsg() system call
	tcpRecvMsgReturn = "fexit/tcp_recvmsg"
	// tcpClose traces the tcp_close() system call
	tcpClose = "fentry/tcp_close"
	// tcpCloseReturn traces the return of tcp_close() system call
	tcpCloseReturn = "fexit/tcp_close"

	// We use the following two probes for UDP
	udpRecvMsgReturn   = "fexit/udp_recvmsg"
	udpSendMsgReturn   = "fexit/udp_sendmsg"
	udpSendSkb         = "kprobe/udp_send_skb"
	udpv6RecvMsgReturn = "fexit/udpv6_recvmsg"
	udpv6SendMsgReturn = "fexit/udpv6_sendmsg"
	udpv6SendSkb       = "kprobe/udp_v6_send_skb"

	// udpDestroySock traces the udp_destroy_sock() function
	udpDestroySock = "fentry/udp_destroy_sock"
	// udpDestroySockReturn traces the return of the udp_destroy_sock() system call
	udpDestroySockReturn = "fexit/udp_destroy_sock"

	// tcpRetransmit traces the the tcp_retransmit_skb() kernel function
	tcpRetransmit = "fentry/tcp_retransmit_skb"

	// inetCskAcceptReturn traces the return value for the inet_csk_accept syscall
	inetCskAcceptReturn = "fexit/inet_csk_accept"

	// inetBindRet is the kretprobe of the bind() syscall for IPv4
	inetBindRet = "fexit/inet_bind"
	// inet6BindRet is the kretprobe of the bind() syscall for IPv6
	inet6BindRet = "fexit/inet6_bind"

	// sockFDLookupRet is the kretprobe used for mapping socket FDs to kernel sock structs
	sockFDLookupRet = "fexit/sockfd_lookup_light"

	// doSendfileRet is the kretprobe used to trace traffic via SENDFILE(2) syscall
	doSendfileRet = "fexit/do_sendfile"
)

var programs = map[string]string{
<<<<<<< HEAD
	string(probes.NetDevQueue):                    "tracepoint__net__net_dev_queue",
	string(probes.ProtocolClassifierSocketFilter): "socket__classifier",
	doSendfileRet:        "do_sendfile_exit", // no
=======
	doSendfileRet:        "do_sendfile_exit", // TODO: available but sockfd_lookup_light not available on some kernels
>>>>>>> 28d0cdb0
	inet6BindRet:         "inet6_bind_exit",
	inetBindRet:          "inet_bind_exit",
	inetCskAcceptReturn:  "inet_csk_accept_exit",
	inetCskListenStop:    "inet_csk_listen_stop_enter",
	sockFDLookupRet:      "sockfd_lookup_light_exit", // TODO: not available on certain kernels, will have to one or more hooks to get equivalent functionality; affects do_sendfile and HTTPS monitoring (OpenSSL/GnuTLS/GoTLS)
	tcpRecvMsgReturn:     "tcp_recvmsg_exit",
	tcpClose:             "tcp_close",
	tcpCloseReturn:       "tcp_close_exit",
	tcpConnect:           "tcp_connect",
	tcpFinishConnect:     "tcp_finish_connect",
	tcpRetransmit:        "tcp_retransmit_skb",
	tcpSendMsgReturn:     "tcp_sendmsg_exit",
	tcpSetState:          "tcp_set_state",
	udpDestroySock:       "udp_destroy_sock",
	udpDestroySockReturn: "udp_destroy_sock_exit",
	udpRecvMsgReturn:     "udp_recvmsg_exit",
	udpSendMsgReturn:     "udp_sendmsg_exit",
	udpSendSkb:           "kprobe__udp_send_skb",
	udpv6RecvMsgReturn:   "udpv6_recvmsg_exit",
	udpv6SendMsgReturn:   "udpv6_sendmsg_exit",
	udpv6SendSkb:         "kprobe__udp_v6_send_skb",
}

func enableProgram(enabled map[string]string, name string) {
	if fn, ok := programs[name]; ok {
		enabled[name] = fn
	}
}

// enabledPrograms returns a map of probes that are enabled per config settings.
func enabledPrograms(c *config.Config) (map[string]string, error) {
	enabled := make(map[string]string, 0)
	if c.CollectTCPConns {
		if c.ClassificationSupported() {
			enableProgram(enabled, string(probes.ProtocolClassifierSocketFilter))
			enableProgram(enabled, string(probes.NetDevQueue))
		}

		enableProgram(enabled, tcpSendMsgReturn)
		enableProgram(enabled, tcpRecvMsgReturn)
		enableProgram(enabled, tcpClose)
		enableProgram(enabled, tcpCloseReturn)
		enableProgram(enabled, tcpConnect)
		enableProgram(enabled, tcpFinishConnect)
		enableProgram(enabled, inetCskAcceptReturn)
		enableProgram(enabled, inetCskListenStop)
		enableProgram(enabled, tcpSetState)
		enableProgram(enabled, tcpRetransmit)

		// TODO: see comments above on availability for these
		//       hooks
		// ksymPath := filepath.Join(c.ProcRoot, "kallsyms")
		// missing, err := ebpf.VerifyKernelFuncs(ksymPath, []string{"sockfd_lookup_light"})
		// if err == nil && len(missing) == 0 {
		// 	enableProgram(enabled, sockFDLookupRet)
		// 	enableProgram(enabled, doSendfileRet)
		// }
	}

	if c.CollectUDPConns {
		enableProgram(enabled, inetBindRet)
		enableProgram(enabled, udpDestroySock)
		enableProgram(enabled, udpDestroySockReturn)
		enableProgram(enabled, udpRecvMsgReturn)
		enableProgram(enabled, udpSendMsgReturn)
		enableProgram(enabled, udpSendSkb)

		if c.CollectIPv6Conns {
			enableProgram(enabled, inet6BindRet)
			enableProgram(enabled, udpv6RecvMsgReturn)
			enableProgram(enabled, udpv6SendMsgReturn)
			enableProgram(enabled, udpv6SendSkb)
		}
	}

	return enabled, nil
}<|MERGE_RESOLUTION|>--- conflicted
+++ resolved
@@ -68,13 +68,9 @@
 )
 
 var programs = map[string]string{
-<<<<<<< HEAD
 	string(probes.NetDevQueue):                    "tracepoint__net__net_dev_queue",
 	string(probes.ProtocolClassifierSocketFilter): "socket__classifier",
-	doSendfileRet:        "do_sendfile_exit", // no
-=======
 	doSendfileRet:        "do_sendfile_exit", // TODO: available but sockfd_lookup_light not available on some kernels
->>>>>>> 28d0cdb0
 	inet6BindRet:         "inet6_bind_exit",
 	inetBindRet:          "inet_bind_exit",
 	inetCskAcceptReturn:  "inet_csk_accept_exit",
