// Unless explicitly stated otherwise all files in this repository are licensed
// under the Apache License Version 2.0.
// This product includes software developed at Datadog (https://www.datadoghq.com/).
// Copyright 2016-present Datadog, Inc.

//go:build linux_bpf
// +build linux_bpf

package http

import (
	"errors"
	"fmt"
	"syscall"
	"unsafe"

	"github.com/cilium/ebpf"

	manager "github.com/DataDog/ebpf-manager"

	"github.com/DataDog/datadog-agent/pkg/network/config"
	filterpkg "github.com/DataDog/datadog-agent/pkg/network/filter"
	"github.com/DataDog/datadog-agent/pkg/network/protocols/events"
	"github.com/DataDog/datadog-agent/pkg/network/protocols/kafka"
	errtelemetry "github.com/DataDog/datadog-agent/pkg/network/telemetry"
	"github.com/DataDog/datadog-agent/pkg/process/monitor"
	"github.com/DataDog/datadog-agent/pkg/util/kernel"
)

type monitorState = string

const (
	Disabled   monitorState = "Disabled"
	Running    monitorState = "Running"
	NotRunning monitorState = "Not Running"
)

var (
	state        = Disabled
	startupError error
)

// Monitor is responsible for:
// * Creating a raw socket and attaching an eBPF filter to it;
// * Consuming HTTP transaction "events" that are sent from Kernel space;
// * Aggregating and emitting metrics based on the received HTTP transactions;
type Monitor struct {
	consumer    *events.Consumer
	ebpfProgram *ebpfProgram

	telemetry      *telemetry
	statkeeper     *httpStatKeeper
	processMonitor *monitor.ProcessMonitor

	// Kafka related
	kafkaEnabled    bool
	kafkaConsumer   *events.Consumer
	kafkaTelemetry  *kafka.Telemetry
	kafkaStatkeeper *kafka.KafkaStatKeeper

	// termination
	closeFilterFn func()
}

// NewMonitor returns a new Monitor instance
func NewMonitor(c *config.Config, offsets []manager.ConstantEditor, sockFD *ebpf.Map, bpfTelemetry *errtelemetry.EBPFTelemetry) (m *Monitor, err error) {
	defer func() {
		// capture error and wrap it
		if err != nil {
			state = NotRunning
			err = fmt.Errorf("could not instantiate http monitor: %w", err)
			startupError = err
		}
	}()

	if !c.EnableHTTPMonitoring {
		state = Disabled
		return nil, nil
	}

	kversion, err := kernel.HostVersion()
	if err != nil {
		return nil, &ErrNotSupported{fmt.Errorf("couldn't determine current kernel version: %w", err)}
	}

	if kversion < MinimumKernelVersion {
		return nil, &ErrNotSupported{
			fmt.Errorf("http feature not available on pre %s kernels", MinimumKernelVersion.String()),
		}
	}

	mgr, err := newEBPFProgram(c, offsets, sockFD, bpfTelemetry)
	if err != nil {
		return nil, fmt.Errorf("error setting up http ebpf program: %w", err)
	}

	if err := mgr.Init(); err != nil {
		return nil, fmt.Errorf("error initializing http ebpf program: %w", err)
	}

	filter, _ := mgr.GetProbe(manager.ProbeIdentificationPair{EBPFFuncName: protocolDispatcherSocketFilterFunction, UID: probeUID})
	if filter == nil {
		return nil, fmt.Errorf("error retrieving socket filter")
	}

	closeFilterFn, err := filterpkg.HeadlessSocketFilter(c, filter)
	if err != nil {
		return nil, fmt.Errorf("error enabling HTTP traffic inspection: %s", err)
	}

	telemetry, err := newTelemetry()
	if err != nil {
		closeFilterFn()
		return nil, err
	}

	statkeeper := newHTTPStatkeeper(c, telemetry)
	processMonitor := monitor.GetProcessMonitor()

<<<<<<< HEAD
	httpMonitor := &Monitor{
=======
	state = Running

	return &Monitor{
>>>>>>> cad0017f
		ebpfProgram:    mgr,
		telemetry:      telemetry,
		closeFilterFn:  closeFilterFn,
		statkeeper:     statkeeper,
		processMonitor: processMonitor,
	}

	if c.EnableKafkaMonitoring {
		// Kafka related
		kafkaTelemetry := kafka.NewTelemetry()
		kafkaStatkeeper := kafka.NewKafkaStatkeeper(c, kafkaTelemetry)
		httpMonitor.kafkaEnabled = true
		httpMonitor.kafkaTelemetry = kafkaTelemetry
		httpMonitor.kafkaStatkeeper = kafkaStatkeeper
	}

	return httpMonitor, nil
}

// Start consuming HTTP events
func (m *Monitor) Start() error {
	if m == nil {
		return nil
	}

	var err error

	defer func() {
		if err != nil {
			if errors.Is(err, syscall.ENOMEM) {
				err = fmt.Errorf("could not enable http monitoring: not enough memory to attach http ebpf socket filter. please consider raising the limit via sysctl -w net.core.optmem_max=<LIMIT>")
			}

			if err != nil {
				err = fmt.Errorf("could not enable http monitoring: %s", err)
			}
			startupError = err
		}
	}()

	m.consumer, err = events.NewConsumer(
		"http",
		m.ebpfProgram.Manager.Manager,
		m.process,
	)
	if err != nil {
		return err
	}
	m.consumer.Start()

	if m.kafkaEnabled {
		m.kafkaConsumer, err = events.NewConsumer(
			"kafka",
			m.ebpfProgram.Manager.Manager,
			m.kafkaProcess,
		)
		if err != nil {
			return err
		}
		m.kafkaConsumer.Start()
	}

	err = m.ebpfProgram.Start()
	if err != nil {
		return err
	}

	// Need to explicitly save the error in `err` so the defer function could save the startup error.
	err = m.processMonitor.Initialize()
	return err
}

func (m *Monitor) GetUSMStats() map[string]interface{} {
	response := map[string]interface{}{
		"state": state,
	}

	if startupError != nil {
		response["error"] = startupError.Error()
	}

	if m != nil {
		response["last_check"] = m.telemetry.then
	}

	return response
}

// GetHTTPStats returns a map of HTTP stats stored in the following format:
// [source, dest tuple, request path] -> RequestStats object
func (m *Monitor) GetHTTPStats() map[Key]*RequestStats {
	if m == nil {
		return nil
	}

	m.consumer.Sync()
	m.telemetry.log()
	return m.statkeeper.GetAndResetAllStats()
}

// GetKafkaStats returns a map of Kafka stats
func (m *Monitor) GetKafkaStats() map[kafka.Key]*kafka.RequestStat {
	if m == nil || m.kafkaEnabled == false {
		return nil
	}

	m.kafkaConsumer.Sync()
	m.kafkaTelemetry.Log()
	return m.kafkaStatkeeper.GetAndResetAllStats()
}

// Stop HTTP monitoring
func (m *Monitor) Stop() {
	if m == nil {
		return
	}

	m.processMonitor.Stop()
	m.ebpfProgram.Close()
	m.consumer.Stop()
	if m.kafkaEnabled {
		m.kafkaConsumer.Stop()
	}
	m.closeFilterFn()
}

func (m *Monitor) process(data []byte) {
	tx := (*ebpfHttpTx)(unsafe.Pointer(&data[0]))
	m.telemetry.count(tx)
	m.statkeeper.Process(tx)
}

func (m *Monitor) kafkaProcess(data []byte) {
	tx := (*kafka.EbpfKafkaTx)(unsafe.Pointer(&data[0]))
	m.kafkaTelemetry.Count(tx)
	m.kafkaStatkeeper.Process(tx)
}

// DumpMaps dumps the maps associated with the monitor
func (m *Monitor) DumpMaps(maps ...string) (string, error) {
	return m.ebpfProgram.DumpMaps(maps...)
}<|MERGE_RESOLUTION|>--- conflicted
+++ resolved
@@ -117,13 +117,9 @@
 	statkeeper := newHTTPStatkeeper(c, telemetry)
 	processMonitor := monitor.GetProcessMonitor()
 
-<<<<<<< HEAD
+	state = Running
+
 	httpMonitor := &Monitor{
-=======
-	state = Running
-
-	return &Monitor{
->>>>>>> cad0017f
 		ebpfProgram:    mgr,
 		telemetry:      telemetry,
 		closeFilterFn:  closeFilterFn,
