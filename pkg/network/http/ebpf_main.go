// Unless explicitly stated otherwise all files in this repository are licensed
// under the Apache License Version 2.0.
// This product includes software developed at Datadog (https://www.datadoghq.com/).
// Copyright 2016-present Datadog, Inc.

//go:build linux_bpf
// +build linux_bpf

package http

import (
	"fmt"
	"math"
	"os"

	"sync/atomic"
	"time"

	manager "github.com/DataDog/ebpf-manager"
	"github.com/cilium/ebpf"
	"github.com/iovisor/gobpf/pkg/cpupossible"
	"golang.org/x/sys/unix"

	ddebpf "github.com/DataDog/datadog-agent/pkg/ebpf"
	"github.com/DataDog/datadog-agent/pkg/ebpf/bytecode"
	"github.com/DataDog/datadog-agent/pkg/network/config"
	netebpf "github.com/DataDog/datadog-agent/pkg/network/ebpf"
	"github.com/DataDog/datadog-agent/pkg/network/ebpf/probes"
<<<<<<< HEAD
	"github.com/DataDog/datadog-agent/pkg/process/util"
=======
	errtelemetry "github.com/DataDog/datadog-agent/pkg/network/telemetry"
>>>>>>> 3dd23dab
	"github.com/DataDog/datadog-agent/pkg/util/log"
)

const (
	httpInFlightMap   = "http_in_flight"
	httpBatchesMap    = "http_batches"
	httpBatchStateMap = "http_batch_state"
	httpBatchEvents   = "http_batch_events"

	// ELF section of the BPF_PROG_TYPE_SOCKET_FILTER program used
	// to inspect plain HTTP traffic
	httpSocketFilterStub = "socket/http_filter_entry"
	httpSocketFilter     = "socket/http_filter"
	httpProgsMap         = "http_progs"

	// maxActive configures the maximum number of instances of the
	// kretprobe-probed functions handled simultaneously.  This value should be
	// enough for typical workloads (e.g. some amount of processes blocked on
	// the accept syscall).
	maxActive = 128

	// size of the channel containing completed http_notification_objects
	batchNotificationsChanSize = 100

	probeUID = "http"
)

type ebpfProgram struct {
	*errtelemetry.Manager
	cfg         *config.Config
	bytecode    bytecode.AssetReader
	offsets     []manager.ConstantEditor
	subprograms []subprogram
	mapCleaner  *ddebpf.MapCleaner

	batchCompletionHandler *ddebpf.PerfHandler
}

type subprogram interface {
	ConfigureManager(*errtelemetry.Manager)
	ConfigureOptions(*manager.Options)
	GetAllUndefinedProbes() []manager.ProbeIdentificationPair
	Start()
	Stop()
}

var tailCalls []manager.TailCallRoute = []manager.TailCallRoute{
	{
		ProgArrayName: httpProgsMap,
		Key:           httpProg,
		ProbeIdentificationPair: manager.ProbeIdentificationPair{
			EBPFSection:  httpSocketFilter,
			EBPFFuncName: "socket__http_filter",
		},
	},
}

func newEBPFProgram(c *config.Config, offsets []manager.ConstantEditor, sockFD *ebpf.Map, bpfTelemetry *errtelemetry.EBPFTelemetry) (*ebpfProgram, error) {
	bc, err := getBytecode(c)
	if err != nil {
		return nil, err
	}

	batchCompletionHandler := ddebpf.NewPerfHandler(batchNotificationsChanSize)
	mgr := &manager.Manager{
		Maps: []*manager.Map{
			{Name: httpInFlightMap},
			{Name: httpBatchesMap},
			{Name: httpBatchStateMap},
			{Name: sslSockByCtxMap},
			{Name: httpProgsMap},
			{Name: "ssl_read_args"},
			{Name: "bio_new_socket_args"},
			{Name: "fd_by_ssl_bio"},
			{Name: "ssl_ctx_by_pid_tgid"},
		},
		PerfMaps: []*manager.PerfMap{
			{
				Map: manager.Map{Name: httpBatchEvents},
				PerfMapOptions: manager.PerfMapOptions{
					PerfRingBufferSize: 256 * os.Getpagesize(),
					Watermark:          1,
					RecordHandler:      batchCompletionHandler.RecordHandler,
					LostHandler:        batchCompletionHandler.LostHandler,
					RecordGetter:       batchCompletionHandler.RecordGetter,
				},
			},
		},
		Probes: []*manager.Probe{
			{
				ProbeIdentificationPair: manager.ProbeIdentificationPair{
					EBPFSection:  string(probes.TCPSendMsg),
					EBPFFuncName: "kprobe__tcp_sendmsg",
					UID:          probeUID,
				},
				KProbeMaxActive: maxActive,
			},
			{
				ProbeIdentificationPair: manager.ProbeIdentificationPair{
					EBPFSection:  "tracepoint/net/netif_receive_skb",
					EBPFFuncName: "tracepoint__net__netif_receive_skb",
					UID:          probeUID,
				},
			},
			{
				ProbeIdentificationPair: manager.ProbeIdentificationPair{
					EBPFSection:  httpSocketFilterStub,
					EBPFFuncName: "socket__http_filter_entry",
					UID:          probeUID,
				},
			},
		},
	}

	// Add the subprograms even if nil, so that the manager can get the
	// undefined probes from them when they are not enabled. Subprograms
	// functions do checks for nil before doing anything.
	ebpfSubprograms := []subprogram{
		newGoTLSProgram(c),
		newSSLProgram(c, sockFD),
	}

	program := &ebpfProgram{
		Manager:                errtelemetry.NewManager(mgr, bpfTelemetry),
		bytecode:               bc,
		cfg:                    c,
		offsets:                offsets,
		batchCompletionHandler: batchCompletionHandler,
		subprograms:            ebpfSubprograms,
	}

	return program, nil
}

func (e *ebpfProgram) Init() error {
	var undefinedProbes []manager.ProbeIdentificationPair

	defer e.bytecode.Close()

	for _, tc := range tailCalls {
		undefinedProbes = append(undefinedProbes, tc.ProbeIdentificationPair)
	}
	for _, s := range e.subprograms {
		undefinedProbes = append(undefinedProbes, s.GetAllUndefinedProbes()...)
	}

	e.DumpHandler = dumpMapsHandler
	e.InstructionPatcher = func(m *manager.Manager) error {
		return errtelemetry.PatchEBPFTelemetry(m, true, undefinedProbes)
	}
	for _, s := range e.subprograms {
		s.ConfigureManager(e.Manager)
	}

	var constantEditors []manager.ConstantEditor
	constantEditors = append(constantEditors, e.offsets...)
	constantEditors = append(constantEditors, httpDebugFilters(e.cfg)...)

	onlineCPUs, err := cpupossible.Get()
	if err != nil {
		return fmt.Errorf("couldn't determine number of CPUs: %w", err)
	}

	kprobeAttachMethod := manager.AttachKprobeWithPerfEventOpen
	if e.cfg.AttachKprobesWithKprobeEventsABI {
		kprobeAttachMethod = manager.AttachKprobeWithPerfEventOpen
	}

	options := manager.Options{
		RLimit: &unix.Rlimit{
			Cur: math.MaxUint64,
			Max: math.MaxUint64,
		},
		MapSpecEditors: map[string]manager.MapSpecEditor{
			httpInFlightMap: {
				Type:       ebpf.Hash,
				MaxEntries: uint32(e.cfg.MaxTrackedConnections),
				EditorFlag: manager.EditMaxEntries,
			},
			httpBatchesMap: {
				Type:       ebpf.Hash,
				MaxEntries: uint32(len(onlineCPUs) * HTTPBatchPages),
				EditorFlag: manager.EditMaxEntries,
			},
		},
		TailCallRouter: tailCalls,
		ActivatedProbes: []manager.ProbesSelector{
			&manager.ProbeSelector{
				ProbeIdentificationPair: manager.ProbeIdentificationPair{
					EBPFSection:  httpSocketFilterStub,
					EBPFFuncName: "socket__http_filter_entry",
					UID:          probeUID,
				},
			},
			&manager.ProbeSelector{
				ProbeIdentificationPair: manager.ProbeIdentificationPair{
					EBPFSection:  string(probes.TCPSendMsg),
					EBPFFuncName: "kprobe__tcp_sendmsg",
					UID:          probeUID,
				},
			},
			&manager.ProbeSelector{
				ProbeIdentificationPair: manager.ProbeIdentificationPair{
					EBPFSection:  "tracepoint/net/netif_receive_skb",
					EBPFFuncName: "tracepoint__net__netif_receive_skb",
					UID:          probeUID,
				},
			},
		},
<<<<<<< HEAD
		ConstantEditors: constantEditors,
=======
		ConstantEditors:           e.offsets,
		DefaultKprobeAttachMethod: kprobeAttachMethod,
>>>>>>> 3dd23dab
	}

	for _, s := range e.subprograms {
		s.ConfigureOptions(&options)
	}

	err = e.InitWithOptions(e.bytecode, options)
	if err != nil {
		return err
	}

	return nil
}

func (e *ebpfProgram) Start() error {
	err := e.Manager.Start()
	if err != nil {
		return err
	}

	for _, s := range e.subprograms {
		s.Start()
	}

	e.setupMapCleaner()

	return nil
}

func (e *ebpfProgram) Close() error {
	e.mapCleaner.Stop()
	err := e.Stop(manager.CleanAll)
	e.batchCompletionHandler.Stop()
	for _, s := range e.subprograms {
		s.Stop()
	}
	return err
}

func (e *ebpfProgram) setupMapCleaner() {
	httpMap, _, _ := e.GetMap(httpInFlightMap)
	httpMapCleaner, err := ddebpf.NewMapCleaner(httpMap, new(netebpf.ConnTuple), new(ebpfHttpTx))
	if err != nil {
		log.Errorf("error creating map cleaner: %s", err)
		return
	}

	var incompleteRequests int64
	var incompleteResponses int64
	withTelemetry := func(tx *ebpfHttpTx, shouldDelete bool) bool {
		if shouldDelete {
			if tx.RequestStarted() > 0 && tx.StatusCode() == 0 {
				atomic.AddInt64(&incompleteRequests, 1)
			} else if tx.RequestStarted() == 0 && tx.StatusCode() > 0 {
				atomic.AddInt64(&incompleteResponses, 1)
			}
		}

		return shouldDelete
	}

	ttl := e.cfg.HTTPIdleConnectionTTL.Nanoseconds()
	httpMapCleaner.Clean(e.cfg.HTTPMapCleanerInterval, func(now int64, key, val interface{}) bool {
		httpTxn, ok := val.(*ebpfHttpTx)
		if !ok {
			return false
		}

		if updated := int64(httpTxn.ResponseLastSeen()); updated > 0 {
			return withTelemetry(httpTxn, (now-updated) > ttl)
		}

		started := int64(httpTxn.RequestStarted())
		return withTelemetry(httpTxn, started > 0 && (now-started) > ttl)
	})

	go func() {
		t := time.NewTicker(30 * time.Second)
		for range t.C {
			requests := atomic.SwapInt64(&incompleteRequests, 0)
			responses := atomic.SwapInt64(&incompleteResponses, 0)
			log.Debugf("stale HTTP data stuck in eBPF: requests=%d responses=%d", requests, responses)
		}
	}()

	e.mapCleaner = httpMapCleaner
}

<<<<<<< HEAD
func httpDebugFilters(c *config.Config) []manager.ConstantEditor {
	var (
		saddrl uint64
		saddrh uint64
		daddrl uint64
		daddrh uint64
	)

	if c.HTTPFilterSaddr != "" {
		saddr := util.AddressFromString(c.HTTPFilterSaddr)
		saddrl, saddrh = util.ToLowHigh(saddr)
	}

	if c.HTTPFilterDaddr != "" {
		daddr := util.AddressFromString(c.HTTPFilterDaddr)
		daddrl, daddrh = util.ToLowHigh(daddr)
	}

	return []manager.ConstantEditor{
		{Name: "filter_sport", Value: uint64(c.HTTPFilterSport)},
		{Name: "filter_dport", Value: uint64(c.HTTPFilterDport)},
		{Name: "filter_saddr_l", Value: saddrl},
		{Name: "filter_saddr_h", Value: saddrh},
		{Name: "filter_daddr_l", Value: daddrl},
		{Name: "filter_daddr_h", Value: daddrh},
	}
=======
func getBytecode(c *config.Config) (bc bytecode.AssetReader, err error) {
	if c.EnableRuntimeCompiler {
		bc, err = getRuntimeCompiledHTTP(c)
		if err != nil {
			if !c.AllowPrecompiledFallback {
				return nil, fmt.Errorf("error compiling network http tracer: %w", err)
			}
			log.Warnf("error compiling network http tracer, falling back to pre-compiled: %s", err)
		}
	}

	if bc == nil {
		bc, err = netebpf.ReadHTTPModule(c.BPFDir, c.BPFDebug)
		if err != nil {
			return nil, fmt.Errorf("could not read bpf module: %s", err)
		}
	}

	return
>>>>>>> 3dd23dab
}<|MERGE_RESOLUTION|>--- conflicted
+++ resolved
@@ -26,11 +26,8 @@
 	"github.com/DataDog/datadog-agent/pkg/network/config"
 	netebpf "github.com/DataDog/datadog-agent/pkg/network/ebpf"
 	"github.com/DataDog/datadog-agent/pkg/network/ebpf/probes"
-<<<<<<< HEAD
+	errtelemetry "github.com/DataDog/datadog-agent/pkg/network/telemetry"
 	"github.com/DataDog/datadog-agent/pkg/process/util"
-=======
-	errtelemetry "github.com/DataDog/datadog-agent/pkg/network/telemetry"
->>>>>>> 3dd23dab
 	"github.com/DataDog/datadog-agent/pkg/util/log"
 )
 
@@ -240,12 +237,8 @@
 				},
 			},
 		},
-<<<<<<< HEAD
-		ConstantEditors: constantEditors,
-=======
-		ConstantEditors:           e.offsets,
+		ConstantEditors:           constantEditors,
 		DefaultKprobeAttachMethod: kprobeAttachMethod,
->>>>>>> 3dd23dab
 	}
 
 	for _, s := range e.subprograms {
@@ -334,7 +327,6 @@
 	e.mapCleaner = httpMapCleaner
 }
 
-<<<<<<< HEAD
 func httpDebugFilters(c *config.Config) []manager.ConstantEditor {
 	var (
 		saddrl uint64
@@ -361,7 +353,8 @@
 		{Name: "filter_daddr_l", Value: daddrl},
 		{Name: "filter_daddr_h", Value: daddrh},
 	}
-=======
+}
+
 func getBytecode(c *config.Config) (bc bytecode.AssetReader, err error) {
 	if c.EnableRuntimeCompiler {
 		bc, err = getRuntimeCompiledHTTP(c)
@@ -381,5 +374,4 @@
 	}
 
 	return
->>>>>>> 3dd23dab
 }