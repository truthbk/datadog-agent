// Unless explicitly stated otherwise all files in this repository are licensed
// under the Apache License Version 2.0.
// This product includes software developed at Datadog (https://www.datadoghq.com/).
// Copyright 2016-present Datadog, Inc.

package profiledefinition

import (
	"regexp"
)

// ProfileMetricType metric type used to override default type of the metric
// By default metric type is derived from the type of the SNMP value, for example Counter32/64 -> rate.
type ProfileMetricType string

const (
	// ProfileMetricTypeGauge is used to create a gauge metric
	ProfileMetricTypeGauge ProfileMetricType = "gauge"

	// ProfileMetricTypeMonotonicCount is used to create a monotonic_count metric
	ProfileMetricTypeMonotonicCount ProfileMetricType = "monotonic_count"

	// ProfileMetricTypeMonotonicCountAndRate is used to create a monotonic_count and rate metric
	ProfileMetricTypeMonotonicCountAndRate ProfileMetricType = "monotonic_count_and_rate"

	// ProfileMetricTypeRate is used to create a rate metric
	ProfileMetricTypeRate ProfileMetricType = "rate"

	// ProfileMetricTypeFlagStream is used to create metric based on a value that represent flags
	// See details in https://github.com/DataDog/integrations-core/pull/7072
	ProfileMetricTypeFlagStream ProfileMetricType = "flag_stream"

	// ProfileMetricTypeCounter is DEPRECATED
	// `counter` is deprecated in favour of `rate`
	ProfileMetricTypeCounter ProfileMetricType = "counter"

	// ProfileMetricTypePercent is DEPRECATED
	// `percent` is deprecated in favour of `scale_factor`
	ProfileMetricTypePercent ProfileMetricType = "percent"
)

// SymbolConfig holds info for a single symbol/oid
type SymbolConfig struct {
	OID  string `yaml:"OID,omitempty" json:"OID,omitempty"`
	Name string `yaml:"name,omitempty" json:"name,omitempty"`

	ExtractValue         string         `yaml:"extract_value,omitempty" json:"extract_value,omitempty"`
	ExtractValueCompiled *regexp.Regexp `yaml:"-" json:"-"`

	// MatchPattern/MatchValue are not exposed as json (UI) since ExtractValue can be used instead
	MatchPattern         string         `yaml:"match_pattern,omitempty" json:"-"`
	MatchValue           string         `yaml:"match_value,omitempty" json:"-"`
	MatchPatternCompiled *regexp.Regexp `yaml:"-" json:"-"`

	ScaleFactor      float64 `yaml:"scale_factor,omitempty" json:"scale_factor,omitempty"`
	Format           string  `yaml:"format,omitempty" json:"format,omitempty"`
	ConstantValueOne bool    `yaml:"constant_value_one,omitempty" json:"constant_value_one,omitempty"`

	// `metric_type` is used for force the metric type
	//   When empty, by default, the metric type is derived from SNMP OID value type.
	//   Valid `metric_type` types: `gauge`, `rate`, `monotonic_count`, `monotonic_count_and_rate`
	//   Deprecated types: `counter` (use `rate` instead), percent (use `scale_factor` instead)
	MetricType ProfileMetricType `yaml:"metric_type,omitempty" json:"metric_type,omitempty"`
}

// MetricTagConfig holds metric tag info
type MetricTagConfig struct {
	Tag string `yaml:"tag" json:"tag"`

	// Table config
	Index uint `yaml:"index,omitempty" json:"index,omitempty"`

	// TODO: refactor to rename to `symbol` instead (keep backward compat with `column`)
	Column SymbolConfig `yaml:"column,omitempty" json:"column,omitempty"`

	// Symbol config
	OID  string `yaml:"OID,omitempty" json:"OID,omitempty"`
	Name string `yaml:"symbol,omitempty" json:"symbol,omitempty"`

	IndexTransform []MetricIndexTransform `yaml:"index_transform,omitempty" json:"index_transform,omitempty"`

	Mapping KeyValueList `yaml:"mapping,omitempty" json:"mapping,omitempty"`

	// Regex
<<<<<<< HEAD
	Match   string         `yaml:"match,omitempty" json:"match,omitempty"`
	Tags    KeyValueList   `yaml:"tags,omitempty" json:"tags,omitempty"`
	Pattern *regexp.Regexp `yaml:"-" json:"-"`
=======
	// Match/Tags are not exposed as json (UI) since ExtractValue can be used instead
	Match   string            `yaml:"match,omitempty" json:"-"`
	Tags    map[string]string `yaml:"tags,omitempty" json:"-"`
	Pattern *regexp.Regexp    `yaml:"-" json:"-"`
>>>>>>> f8a3add0

	SymbolTag string `yaml:"-" json:"-"`
}

// MetricTagConfigList holds configs for a list of metric tags
type MetricTagConfigList []MetricTagConfig

// MetricIndexTransform holds configs for metric index transform
type MetricIndexTransform struct {
	Start uint `yaml:"start" json:"start"`
	End   uint `yaml:"end" json:"end"`
}

// MetricsConfigOption holds config for metrics options
type MetricsConfigOption struct {
	Placement    uint   `yaml:"placement,omitempty" json:"placement,omitempty"`
	MetricSuffix string `yaml:"metric_suffix,omitempty" json:"metric_suffix,omitempty"`
}

// MetricsConfig holds configs for a metric
type MetricsConfig struct {
	// MIB the MIB used for this metric
	MIB string `yaml:"MIB,omitempty" json:"MIB,omitempty"`

	// Table the table OID
	Table SymbolConfig `yaml:"table,omitempty" json:"table,omitempty"`

	// Symbol configs
	Symbol SymbolConfig `yaml:"symbol,omitempty" json:"symbol,omitempty"`

	// Legacy Symbol configs syntax
	OID  string `yaml:"OID,omitempty" json:"OID,omitempty" jsonschema:"-"`
	Name string `yaml:"name,omitempty" json:"name,omitempty" jsonschema:"-"`

	// Table configs
	Symbols []SymbolConfig `yaml:"symbols,omitempty" json:"symbols,omitempty"`

	// `static_tags` is not exposed as json at the moment since we need to evaluate if we want to expose it via UI
	StaticTags []string            `yaml:"static_tags,omitempty" json:"-"`
	MetricTags MetricTagConfigList `yaml:"metric_tags,omitempty" json:"metric_tags,omitempty"`

	ForcedType ProfileMetricType `yaml:"forced_type,omitempty" json:"forced_type,omitempty" jsonschema:"-"` // deprecated in favour of metric_type
	MetricType ProfileMetricType `yaml:"metric_type,omitempty" json:"metric_type,omitempty"`

	// `options` is not exposed as json at the moment since we need to evaluate if we want to expose it via UI
	Options MetricsConfigOption `yaml:"options,omitempty" json:"-"`
}

// GetSymbolTags returns symbol tags
func (m *MetricsConfig) GetSymbolTags() []string {
	var symbolTags []string
	for _, metricTag := range m.MetricTags {
		symbolTags = append(symbolTags, metricTag.SymbolTag)
	}
	return symbolTags
}

// IsColumn returns true if the metrics config define columns metrics
func (m *MetricsConfig) IsColumn() bool {
	return len(m.Symbols) > 0
}

// IsScalar returns true if the metrics config define scalar metrics
func (m *MetricsConfig) IsScalar() bool {
	return m.Symbol.OID != "" && m.Symbol.Name != ""
}

// NormalizeMetrics converts legacy syntax to new syntax
// 1/ converts old symbol syntax to new symbol syntax
// metric.Name and metric.OID info are moved to metric.Symbol.Name and metric.Symbol.OID
func NormalizeMetrics(metrics []MetricsConfig) {
	for i := range metrics {
		metric := &metrics[i]

		// converts old symbol syntax to new symbol syntax
		if metric.Symbol.Name == "" && metric.Symbol.OID == "" && metric.Name != "" && metric.OID != "" {
			metric.Symbol.Name = metric.Name
			metric.Symbol.OID = metric.OID
			metric.Name = ""
			metric.OID = ""
		}
	}
}<|MERGE_RESOLUTION|>--- conflicted
+++ resolved
@@ -82,16 +82,10 @@
 	Mapping KeyValueList `yaml:"mapping,omitempty" json:"mapping,omitempty"`
 
 	// Regex
-<<<<<<< HEAD
-	Match   string         `yaml:"match,omitempty" json:"match,omitempty"`
-	Tags    KeyValueList   `yaml:"tags,omitempty" json:"tags,omitempty"`
-	Pattern *regexp.Regexp `yaml:"-" json:"-"`
-=======
 	// Match/Tags are not exposed as json (UI) since ExtractValue can be used instead
 	Match   string            `yaml:"match,omitempty" json:"-"`
 	Tags    map[string]string `yaml:"tags,omitempty" json:"-"`
 	Pattern *regexp.Regexp    `yaml:"-" json:"-"`
->>>>>>> f8a3add0
 
 	SymbolTag string `yaml:"-" json:"-"`
 }
