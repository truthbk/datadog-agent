module github.com/DataDog/datadog-agent/pkg/trace

go 1.18

// NOTE: Prefer using simple `require` directives instead of using `replace` if possible.
// See https://github.com/DataDog/datadog-agent/blob/main/docs/dev/gomodreplace.md
// for more details.

// Internal deps fix version
replace github.com/docker/distribution => github.com/docker/distribution v2.8.1+incompatible

require (
	github.com/DataDog/datadog-agent/pkg/obfuscate v0.43.0-rc.3
	github.com/DataDog/datadog-agent/pkg/otlp/model v0.43.0-rc.3
	github.com/DataDog/datadog-agent/pkg/remoteconfig/state v0.43.0-rc.3
	github.com/DataDog/datadog-agent/pkg/util/cgroups v0.43.0-rc.3
	github.com/DataDog/datadog-agent/pkg/util/log v0.43.0-rc.3
	github.com/DataDog/datadog-agent/pkg/util/pointer v0.43.0-rc.3
	github.com/DataDog/datadog-go/v5 v5.1.1
	github.com/DataDog/sketches-go v1.4.1
	github.com/Microsoft/go-winio v0.5.2
	github.com/davecgh/go-spew v1.1.1
	github.com/gogo/protobuf v1.3.2
	github.com/golang/mock v1.6.0
	github.com/golang/protobuf v1.5.2
	github.com/google/gofuzz v1.2.0
	github.com/google/uuid v1.3.0
	github.com/shirou/gopsutil/v3 v3.22.9
	github.com/stretchr/testify v1.8.1
	github.com/tinylib/msgp v1.1.6
	github.com/vmihailenco/msgpack/v4 v4.3.12
	go.opentelemetry.io/collector/pdata v1.0.0-rc4
	go.opentelemetry.io/collector/semconv v0.70.0
	go.uber.org/atomic v1.10.0
	golang.org/x/sys v0.4.0
	golang.org/x/time v0.0.0-20210220033141-f8bda1e9f3ba
<<<<<<< HEAD
	google.golang.org/grpc v1.51.0
	google.golang.org/protobuf v1.28.1
=======
	google.golang.org/grpc v1.52.0
>>>>>>> 596163c6
	k8s.io/apimachinery v0.23.8
)

require (
	github.com/DataDog/datadog-agent/pkg/util/scrubber v0.43.0-rc.3 // indirect
	github.com/DataDog/go-tuf v0.3.0--fix-localmeta-fork // indirect
	github.com/cespare/xxhash/v2 v2.1.2 // indirect
	github.com/cihub/seelog v0.0.0-20170130134532-f561c5e57575 // indirect
	github.com/containerd/cgroups v1.0.4 // indirect
	github.com/coreos/go-systemd/v22 v22.3.2 // indirect
	github.com/dgryski/go-farm v0.0.0-20200201041132-a6ae2369ad13 // indirect
	github.com/docker/go-units v0.4.0 // indirect
	github.com/dustin/go-humanize v1.0.0 // indirect
	github.com/go-ole/go-ole v1.2.6 // indirect
	github.com/godbus/dbus/v5 v5.0.6 // indirect
	github.com/golang/glog v1.0.0 // indirect
	github.com/json-iterator/go v1.1.12 // indirect
	github.com/karrick/godirwalk v1.17.0 // indirect
	github.com/kr/pretty v0.3.0 // indirect
	github.com/lufia/plan9stats v0.0.0-20220517141722-cf486979b281 // indirect
	github.com/modern-go/concurrent v0.0.0-20180306012644-bacd9c7ef1dd // indirect
	github.com/modern-go/reflect2 v1.0.2 // indirect
	github.com/opencontainers/runtime-spec v1.0.3-0.20210326190908-1c3f411f0417 // indirect
	github.com/outcaste-io/ristretto v0.2.0 // indirect
	github.com/philhofer/fwd v1.1.1 // indirect
	github.com/pkg/errors v0.9.1 // indirect
	github.com/pmezard/go-difflib v1.0.0 // indirect
	github.com/power-devops/perfstat v0.0.0-20220216144756-c35f1ee13d7c // indirect
	github.com/secure-systems-lab/go-securesystemslib v0.4.0 // indirect
	github.com/tklauser/go-sysconf v0.3.10 // indirect
	github.com/tklauser/numcpus v0.5.0 // indirect
	github.com/vmihailenco/tagparser v0.1.2 // indirect
	github.com/yusufpapurcu/wmi v1.2.2 // indirect
	go.uber.org/multierr v1.9.0 // indirect
	golang.org/x/crypto v0.0.0-20220525230936-793ad666bf5e // indirect
	golang.org/x/net v0.5.0 // indirect
	golang.org/x/text v0.6.0 // indirect
	google.golang.org/appengine v1.6.7 // indirect
<<<<<<< HEAD
	google.golang.org/genproto v0.0.0-20220519153652-3a47de7e79bd // indirect
=======
	google.golang.org/genproto v0.0.0-20221118155620-16455021b5e6 // indirect
	google.golang.org/protobuf v1.28.1 // indirect
>>>>>>> 596163c6
	gopkg.in/yaml.v3 v3.0.1 // indirect
)

replace (
	github.com/DataDog/datadog-agent => ../../
	github.com/DataDog/datadog-agent/pkg/obfuscate => ../obfuscate
	github.com/DataDog/datadog-agent/pkg/otlp/model => ../otlp/model
	github.com/DataDog/datadog-agent/pkg/quantile => ../quantile
	github.com/DataDog/datadog-agent/pkg/remoteconfig/state => ../remoteconfig/state
	github.com/DataDog/datadog-agent/pkg/util/cgroups => ../util/cgroups
	github.com/DataDog/datadog-agent/pkg/util/log => ../util/log
	github.com/DataDog/datadog-agent/pkg/util/pointer => ../util/pointer
	github.com/DataDog/datadog-agent/pkg/util/scrubber => ../util/scrubber
)<|MERGE_RESOLUTION|>--- conflicted
+++ resolved
@@ -34,12 +34,8 @@
 	go.uber.org/atomic v1.10.0
 	golang.org/x/sys v0.4.0
 	golang.org/x/time v0.0.0-20210220033141-f8bda1e9f3ba
-<<<<<<< HEAD
-	google.golang.org/grpc v1.51.0
+	google.golang.org/grpc v1.52.0
 	google.golang.org/protobuf v1.28.1
-=======
-	google.golang.org/grpc v1.52.0
->>>>>>> 596163c6
 	k8s.io/apimachinery v0.23.8
 )
 
@@ -78,12 +74,7 @@
 	golang.org/x/net v0.5.0 // indirect
 	golang.org/x/text v0.6.0 // indirect
 	google.golang.org/appengine v1.6.7 // indirect
-<<<<<<< HEAD
-	google.golang.org/genproto v0.0.0-20220519153652-3a47de7e79bd // indirect
-=======
 	google.golang.org/genproto v0.0.0-20221118155620-16455021b5e6 // indirect
-	google.golang.org/protobuf v1.28.1 // indirect
->>>>>>> 596163c6
 	gopkg.in/yaml.v3 v3.0.1 // indirect
 )
 
