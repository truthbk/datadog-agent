--- conflicted
+++ resolved
@@ -53,12 +53,7 @@
 	}
 }
 
-<<<<<<< HEAD
-func TestNewAggregationPeerService(t *testing.T) {
-
-=======
 func TestNewAggregation(t *testing.T) {
->>>>>>> 88f1fe21
 	for _, tt := range []struct {
 		in               *pb.Span
 		enablePeerSvcAgg bool
