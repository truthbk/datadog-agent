--- conflicted
+++ resolved
@@ -75,7 +75,6 @@
 		return nil, err
 	}
 	containerStats := convertEcsStats(stats)
-<<<<<<< HEAD
 
 	// Data from Task spec are not mandatory, do not return an error
 	if err := e.getTask(); err == nil {
@@ -85,29 +84,6 @@
 	}
 
 	return containerStats, nil
-}
-
-// GetContainerPIDStats returns pid stats by container ID.
-func (e *ecsFargateCollector) GetContainerPIDStats(containerNS, containerID string, cacheValidity time.Duration) (*provider.ContainerPIDStats, error) {
-	// Not available
-	return nil, nil
-}
-
-// GetContainerOpenFilesCount returns open files count by container ID.
-func (e *ecsFargateCollector) GetContainerOpenFilesCount(containerNS, containerID string, cacheValidity time.Duration) (*uint64, error) {
-	// Not available
-	return nil, nil
-=======
-
-	// Data from Task spec are not mandatory, do not return an error
-	if err := e.getTask(); err == nil {
-		fillFromSpec(containerStats, e.taskSpec)
-	} else {
-		log.Warnf("Unable to get ECS Fargate task metadata, err: %v", err)
-	}
-
-	return containerStats, nil
->>>>>>> 664e66ef
 }
 
 // GetContainerNetworkStats returns network stats by container ID.
