// Unless explicitly stated otherwise all files in this repository are licensed
// under the Apache License Version 2.0.
// This product includes software developed at Datadog (https://www.datadoghq.com/).
// Copyright 2016-present Datadog, Inc.

package inferredspan

import (
	"fmt"
	"strings"
	"time"

	"github.com/DataDog/datadog-agent/pkg/util/log"
	"github.com/aws/aws-lambda-go/events"
)

// enrichInferredSpanWithAPIGatewayRESTEvent uses the parsed event
// payload to enrich the current inferred span. It applies a
// specific set of data to the span expected from a REST event.
<<<<<<< HEAD
func (inferredSpan *InferredSpan) EnrichInferredSpanWithAPIGatewayRESTEvent(eventPayload events.APIGatewayProxyRequest) {
=======
func (inferredSpan *InferredSpan) enrichInferredSpanWithAPIGatewayRESTEvent(eventPayload events.APIGatewayProxyRequest) {
>>>>>>> 6585edc5
	log.Debug("Enriching an inferred span for a REST API Gateway")
	requestContext := eventPayload.RequestContext
	resource := fmt.Sprintf("%s %s", eventPayload.HTTPMethod, eventPayload.Path)
	httpurl := fmt.Sprintf("%s%s", requestContext.DomainName, eventPayload.Path)
	startTime := calculateStartTime(requestContext.RequestTimeEpoch)

	inferredSpan.Span.Name = "aws.apigateway"
	inferredSpan.Span.Service = requestContext.DomainName
	inferredSpan.Span.Resource = resource
	inferredSpan.Span.Start = startTime
	inferredSpan.Span.Type = "http"
	inferredSpan.Span.Meta = map[string]string{
		apiID:         requestContext.APIID,
		apiName:       requestContext.APIID,
		endpoint:      eventPayload.Path,
		httpURL:       httpurl,
		operationName: "aws.apigateway.rest",
		requestID:     requestContext.RequestID,
		resourceNames: resource,
		stage:         requestContext.Stage,
	}

<<<<<<< HEAD
	inferredSpan.IsAsync = eventPayload.Headers[InvocationType] == "Event"
=======
	inferredSpan.IsAsync = eventPayload.Headers[invocationType] == "Event"
>>>>>>> 6585edc5
}

// enrichInferredSpanWithAPIGatewayHTTPEvent uses the parsed event
// payload to enrich the current inferred span. It applies a
// specific set of data to the span expected from a HTTP event.
<<<<<<< HEAD
func (inferredSpan *InferredSpan) EnrichInferredSpanWithAPIGatewayHTTPEvent(eventPayload events.APIGatewayV2HTTPRequest) {
=======
func (inferredSpan *InferredSpan) enrichInferredSpanWithAPIGatewayHTTPEvent(eventPayload events.APIGatewayV2HTTPRequest) {
>>>>>>> 6585edc5
	log.Debug("Enriching an inferred span for a HTTP API Gateway")
	requestContext := eventPayload.RequestContext
	http := requestContext.HTTP
	path := eventPayload.RequestContext.HTTP.Path
	resource := fmt.Sprintf("%s %s", http.Method, path)
	httpurl := fmt.Sprintf("%s%s", requestContext.DomainName, path)
	startTime := calculateStartTime(requestContext.TimeEpoch)

	inferredSpan.Span.Name = "aws.httpapi"
	inferredSpan.Span.Service = requestContext.DomainName
	inferredSpan.Span.Resource = resource
	inferredSpan.Span.Type = "http"
	inferredSpan.Span.Start = startTime
	inferredSpan.Span.Meta = map[string]string{
		endpoint:      path,
		httpURL:       httpurl,
		httpMethod:    http.Method,
		httpProtocol:  http.Protocol,
		httpSourceIP:  http.SourceIP,
		httpUserAgent: http.UserAgent,
		operationName: "aws.httpapi",
		requestID:     requestContext.RequestID,
		resourceNames: resource,
	}

<<<<<<< HEAD
	inferredSpan.IsAsync = eventPayload.Headers[InvocationType] == "Event"
=======
	inferredSpan.IsAsync = eventPayload.Headers[invocationType] == "Event"
>>>>>>> 6585edc5
}

// enrichInferredSpanWithAPIGatewayWebsocketEvent uses the parsed event
// payload to enrich the current inferred span. It applies a
// specific set of data to the span expected from a Websocket event.
<<<<<<< HEAD
func (inferredSpan *InferredSpan) EnrichInferredSpanWithAPIGatewayWebsocketEvent(eventPayload events.APIGatewayWebsocketProxyRequest) {
	log.Debug("Enriching an inferred span for a Websocket API Gateway")
	requestContext := eventPayload.RequestContext
	endpoint := requestContext.RouteKey
	httpurl := fmt.Sprintf("%s%s", requestContext.DomainName, endpoint)
=======
func (inferredSpan *InferredSpan) enrichInferredSpanWithAPIGatewayWebsocketEvent(eventPayload events.APIGatewayWebsocketProxyRequest) {
	log.Debug("Enriching an inferred span for a Websocket API Gateway")
	requestContext := eventPayload.RequestContext
	routeKey := requestContext.RouteKey
	httpurl := fmt.Sprintf("%s%s", requestContext.DomainName, routeKey)
>>>>>>> 6585edc5
	startTime := calculateStartTime(requestContext.RequestTimeEpoch)

	inferredSpan.Span.Name = "aws.apigateway.websocket"
	inferredSpan.Span.Service = requestContext.DomainName
<<<<<<< HEAD
	inferredSpan.Span.Resource = endpoint
=======
	inferredSpan.Span.Resource = routeKey
>>>>>>> 6585edc5
	inferredSpan.Span.Type = "web"
	inferredSpan.Span.Start = startTime
	inferredSpan.Span.Meta = map[string]string{
		apiID:            requestContext.APIID,
		apiName:          requestContext.APIID,
		connectionID:     requestContext.ConnectionID,
		endpoint:         routeKey,
		eventType:        requestContext.EventType,
		httpURL:          httpurl,
		messageDirection: requestContext.MessageDirection,
		operationName:    "aws.apigateway.websocket",
		requestID:        requestContext.RequestID,
		resourceNames:    routeKey,
		stage:            requestContext.Stage,
	}

<<<<<<< HEAD
	inferredSpan.IsAsync = eventPayload.Headers[InvocationType] == "Event"
}

func (inferredSpan *InferredSpan) EnrichInferredSpanWithSNSEvent(eventPayload events.SNSEvent) {
	eventRecord := eventPayload.Records[0]
	snsMessage := eventRecord.SNS
	splitArn := strings.Split(snsMessage.TopicArn, ":")
	topicName := splitArn[len(splitArn)-1]
=======
	inferredSpan.IsAsync = eventPayload.Headers[invocationType] == "Event"
}

func (inferredSpan *InferredSpan) enrichInferredSpanWithSNSEvent(eventPayload events.SNSEvent) {
	eventRecord := eventPayload.Records[0]
	snsMessage := eventRecord.SNS
	splitArn := strings.Split(snsMessage.TopicArn, ":")
	topicNameValue := splitArn[len(splitArn)-1]
>>>>>>> 6585edc5
	startTime := snsMessage.Timestamp.UnixNano()

	inferredSpan.IsAsync = true
	inferredSpan.Span.Name = "aws.sns"
	inferredSpan.Span.Service = sns
	inferredSpan.Span.Start = startTime
	inferredSpan.Span.Resource = topicNameValue
	inferredSpan.Span.Type = "web"
	inferredSpan.Span.Meta = map[string]string{
		operationName: "aws.sns",
		resourceNames: topicNameValue,
		topicName:     topicNameValue,
		topicARN:      snsMessage.TopicArn,
		messageID:     snsMessage.MessageID,
		metadataType:  snsMessage.Type,
	}

	//Subject not available in SNS => SQS scenario
	if snsMessage.Subject != "" {
<<<<<<< HEAD
		inferredSpan.Span.Meta[Subject] = snsMessage.Subject
=======
		inferredSpan.Span.Meta[subject] = snsMessage.Subject
>>>>>>> 6585edc5
	}
}

// CalculateStartTime converts AWS event timeEpochs to nanoseconds
func calculateStartTime(epoch int64) int64 {
	return epoch * 1e6
}

// formatISOStartTime converts ISO timestamps and returns
// a Unix timestamp in nanoseconds
func formatISOStartTime(isotime string) int64 {
	layout := "2006-01-02T15:04:05.000Z"
	startTime, err := time.Parse(layout, isotime)
	if err != nil {
		log.Debugf("Error parsing ISO time %s, failing with: %s", isotime, err)
		return 0
	}
	return startTime.UnixNano()
}<|MERGE_RESOLUTION|>--- conflicted
+++ resolved
@@ -17,11 +17,7 @@
 // enrichInferredSpanWithAPIGatewayRESTEvent uses the parsed event
 // payload to enrich the current inferred span. It applies a
 // specific set of data to the span expected from a REST event.
-<<<<<<< HEAD
-func (inferredSpan *InferredSpan) EnrichInferredSpanWithAPIGatewayRESTEvent(eventPayload events.APIGatewayProxyRequest) {
-=======
 func (inferredSpan *InferredSpan) enrichInferredSpanWithAPIGatewayRESTEvent(eventPayload events.APIGatewayProxyRequest) {
->>>>>>> 6585edc5
 	log.Debug("Enriching an inferred span for a REST API Gateway")
 	requestContext := eventPayload.RequestContext
 	resource := fmt.Sprintf("%s %s", eventPayload.HTTPMethod, eventPayload.Path)
@@ -44,21 +40,13 @@
 		stage:         requestContext.Stage,
 	}
 
-<<<<<<< HEAD
-	inferredSpan.IsAsync = eventPayload.Headers[InvocationType] == "Event"
-=======
 	inferredSpan.IsAsync = eventPayload.Headers[invocationType] == "Event"
->>>>>>> 6585edc5
 }
 
 // enrichInferredSpanWithAPIGatewayHTTPEvent uses the parsed event
 // payload to enrich the current inferred span. It applies a
 // specific set of data to the span expected from a HTTP event.
-<<<<<<< HEAD
-func (inferredSpan *InferredSpan) EnrichInferredSpanWithAPIGatewayHTTPEvent(eventPayload events.APIGatewayV2HTTPRequest) {
-=======
 func (inferredSpan *InferredSpan) enrichInferredSpanWithAPIGatewayHTTPEvent(eventPayload events.APIGatewayV2HTTPRequest) {
->>>>>>> 6585edc5
 	log.Debug("Enriching an inferred span for a HTTP API Gateway")
 	requestContext := eventPayload.RequestContext
 	http := requestContext.HTTP
@@ -84,38 +72,22 @@
 		resourceNames: resource,
 	}
 
-<<<<<<< HEAD
-	inferredSpan.IsAsync = eventPayload.Headers[InvocationType] == "Event"
-=======
 	inferredSpan.IsAsync = eventPayload.Headers[invocationType] == "Event"
->>>>>>> 6585edc5
 }
 
 // enrichInferredSpanWithAPIGatewayWebsocketEvent uses the parsed event
 // payload to enrich the current inferred span. It applies a
 // specific set of data to the span expected from a Websocket event.
-<<<<<<< HEAD
-func (inferredSpan *InferredSpan) EnrichInferredSpanWithAPIGatewayWebsocketEvent(eventPayload events.APIGatewayWebsocketProxyRequest) {
-	log.Debug("Enriching an inferred span for a Websocket API Gateway")
-	requestContext := eventPayload.RequestContext
-	endpoint := requestContext.RouteKey
-	httpurl := fmt.Sprintf("%s%s", requestContext.DomainName, endpoint)
-=======
 func (inferredSpan *InferredSpan) enrichInferredSpanWithAPIGatewayWebsocketEvent(eventPayload events.APIGatewayWebsocketProxyRequest) {
 	log.Debug("Enriching an inferred span for a Websocket API Gateway")
 	requestContext := eventPayload.RequestContext
 	routeKey := requestContext.RouteKey
 	httpurl := fmt.Sprintf("%s%s", requestContext.DomainName, routeKey)
->>>>>>> 6585edc5
 	startTime := calculateStartTime(requestContext.RequestTimeEpoch)
 
 	inferredSpan.Span.Name = "aws.apigateway.websocket"
 	inferredSpan.Span.Service = requestContext.DomainName
-<<<<<<< HEAD
-	inferredSpan.Span.Resource = endpoint
-=======
 	inferredSpan.Span.Resource = routeKey
->>>>>>> 6585edc5
 	inferredSpan.Span.Type = "web"
 	inferredSpan.Span.Start = startTime
 	inferredSpan.Span.Meta = map[string]string{
@@ -132,16 +104,6 @@
 		stage:            requestContext.Stage,
 	}
 
-<<<<<<< HEAD
-	inferredSpan.IsAsync = eventPayload.Headers[InvocationType] == "Event"
-}
-
-func (inferredSpan *InferredSpan) EnrichInferredSpanWithSNSEvent(eventPayload events.SNSEvent) {
-	eventRecord := eventPayload.Records[0]
-	snsMessage := eventRecord.SNS
-	splitArn := strings.Split(snsMessage.TopicArn, ":")
-	topicName := splitArn[len(splitArn)-1]
-=======
 	inferredSpan.IsAsync = eventPayload.Headers[invocationType] == "Event"
 }
 
@@ -150,7 +112,6 @@
 	snsMessage := eventRecord.SNS
 	splitArn := strings.Split(snsMessage.TopicArn, ":")
 	topicNameValue := splitArn[len(splitArn)-1]
->>>>>>> 6585edc5
 	startTime := snsMessage.Timestamp.UnixNano()
 
 	inferredSpan.IsAsync = true
@@ -170,11 +131,7 @@
 
 	//Subject not available in SNS => SQS scenario
 	if snsMessage.Subject != "" {
-<<<<<<< HEAD
-		inferredSpan.Span.Meta[Subject] = snsMessage.Subject
-=======
 		inferredSpan.Span.Meta[subject] = snsMessage.Subject
->>>>>>> 6585edc5
 	}
 }
 
