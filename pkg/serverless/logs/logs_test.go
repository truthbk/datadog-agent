// Unless explicitly stated otherwise all files in this repository are licensed
// under the Apache License Version 2.0.
// This product includes software developed at Datadog (https://www.datadoghq.com/).
// Copyright 2016-present Datadog, Inc.

package logs

import (
	"bytes"
	"encoding/json"
	"io/ioutil"
	"net/http"
	"net/http/httptest"
	"testing"
	"time"

	"github.com/DataDog/datadog-agent/pkg/logs/config"
	"github.com/DataDog/datadog-agent/pkg/logs/scheduler"
	"github.com/DataDog/datadog-agent/pkg/logs/service"
	"github.com/DataDog/datadog-agent/pkg/metrics"
	serverlessMetrics "github.com/DataDog/datadog-agent/pkg/serverless/metrics"
	"github.com/stretchr/testify/assert"
	"github.com/stretchr/testify/require"
)

func TestUnmarshalExtensionLog(t *testing.T) {
	raw, err := ioutil.ReadFile("./testdata/extension_log.json")
	require.NoError(t, err)
	var messages []logMessage
	err = json.Unmarshal(raw, &messages)
	require.NoError(t, err)

	expectedTime, _ := time.Parse(logMessageTimeLayout, "2020-08-20T12:31:32.123Z")
	expectedLogMessage := logMessage{
		logType:      logTypeExtension,
		time:         expectedTime,
		stringRecord: "sample extension log",
	}
	assert.Equal(t, expectedLogMessage, messages[0])
}

func TestShouldProcessLog(t *testing.T) {

	validLog := logMessage{
		logType: logTypePlatformReport,
	}

	invalidLog0 := logMessage{
		logType: logTypePlatformLogsSubscription,
	}

	invalidLog1 := logMessage{
		logType: logTypePlatformExtension,
	}

	nonEmptyARN := "arn:aws:lambda:us-east-1:123456789012:function:my-function"
	emptyARN := ""

	nonEmptyRequestID := "8286a188-ba32-4475-8077-530cd35c09a9"
	emptyRequestID := ""

	assert.True(t, shouldProcessLog(&ExecutionContext{ARN: nonEmptyARN, LastRequestID: nonEmptyRequestID}, validLog))
	assert.False(t, shouldProcessLog(&ExecutionContext{ARN: emptyARN, LastRequestID: emptyRequestID}, validLog))
	assert.False(t, shouldProcessLog(&ExecutionContext{ARN: nonEmptyARN, LastRequestID: emptyRequestID}, validLog))
	assert.False(t, shouldProcessLog(&ExecutionContext{ARN: emptyARN, LastRequestID: nonEmptyRequestID}, validLog))

	assert.False(t, shouldProcessLog(&ExecutionContext{ARN: nonEmptyARN, LastRequestID: nonEmptyRequestID}, invalidLog0))
	assert.False(t, shouldProcessLog(&ExecutionContext{ARN: emptyARN, LastRequestID: emptyRequestID}, invalidLog0))
	assert.False(t, shouldProcessLog(&ExecutionContext{ARN: nonEmptyARN, LastRequestID: emptyRequestID}, invalidLog0))
	assert.False(t, shouldProcessLog(&ExecutionContext{ARN: emptyARN, LastRequestID: nonEmptyRequestID}, invalidLog0))

	assert.False(t, shouldProcessLog(&ExecutionContext{ARN: nonEmptyARN, LastRequestID: nonEmptyRequestID}, invalidLog1))
	assert.False(t, shouldProcessLog(&ExecutionContext{ARN: emptyARN, LastRequestID: emptyRequestID}, invalidLog1))
	assert.False(t, shouldProcessLog(&ExecutionContext{ARN: nonEmptyARN, LastRequestID: emptyRequestID}, invalidLog1))
	assert.False(t, shouldProcessLog(&ExecutionContext{ARN: emptyARN, LastRequestID: nonEmptyRequestID}, invalidLog1))
}

func TestCreateStringRecordForReportLogWithInitDuration(t *testing.T) {
	var sampleLogMessage = logMessage{
		objectRecord: platformObjectRecord{
			requestID: "cf84ebaf-606a-4b0f-b99b-3685bfe973d7",
			reportLogItem: reportLogMetrics{
				durationMs:       100.00,
				billedDurationMs: 100,
				memorySizeMB:     128,
				maxMemoryUsedMB:  128,
				initDurationMs:   50.00,
			},
		},
	}
	output := createStringRecordForReportLog(&sampleLogMessage)
	expectedOutput := "REPORT RequestId: cf84ebaf-606a-4b0f-b99b-3685bfe973d7\tDuration: 100.00 ms\tBilled Duration: 100 ms\tMemory Size: 128 MB\tMax Memory Used: 128 MB\tInit Duration: 50.00 ms"
	assert.Equal(t, expectedOutput, output)
}

func TestCreateStringRecordForReportLogWithoutInitDuration(t *testing.T) {
	var sampleLogMessage = logMessage{
		objectRecord: platformObjectRecord{
			requestID: "cf84ebaf-606a-4b0f-b99b-3685bfe973d7",
			reportLogItem: reportLogMetrics{
				durationMs:       100.00,
				billedDurationMs: 100,
				memorySizeMB:     128,
				maxMemoryUsedMB:  128,
				initDurationMs:   0.00,
			},
		},
	}
	output := createStringRecordForReportLog(&sampleLogMessage)
	expectedOutput := "REPORT RequestId: cf84ebaf-606a-4b0f-b99b-3685bfe973d7\tDuration: 100.00 ms\tBilled Duration: 100 ms\tMemory Size: 128 MB\tMax Memory Used: 128 MB"
	assert.Equal(t, expectedOutput, output)
}

func TestRemoveInvalidTracingItemWellFormatted(t *testing.T) {
	raw, err := ioutil.ReadFile("./testdata/valid_logs_payload.json")
	require.NoError(t, err)
	sanitizedData := removeInvalidTracingItem(raw)
	assert.Equal(t, raw, sanitizedData)
}

func TestRemoveInvalidTracingItemNotWellFormatted(t *testing.T) {
	raw, err := ioutil.ReadFile("./testdata/invalid_logs_payload.json")
	require.NoError(t, err)
	sanitizedData := removeInvalidTracingItem(raw)
	sanitizedRaw, sanitizedErr := ioutil.ReadFile("./testdata/invalid_logs_payload_sanitized.json")
	require.NoError(t, sanitizedErr)
	assert.Equal(t, string(sanitizedRaw), string(sanitizedData))
}

func TestParseLogsAPIPayloadWellFormated(t *testing.T) {
	raw, err := ioutil.ReadFile("./testdata/valid_logs_payload.json")
	require.NoError(t, err)
	messages, err := parseLogsAPIPayload(raw)
	assert.Nil(t, err)
	assert.NotNil(t, messages)
	assert.NotNil(t, messages[0].objectRecord.requestID)
}

func TestParseLogsAPIPayloadNotWellFormated(t *testing.T) {
	raw, err := ioutil.ReadFile("./testdata/invalid_logs_payload.json")
	require.NoError(t, err)
	messages, err := parseLogsAPIPayload(raw)
	assert.Nil(t, err)
	assert.NotNil(t, messages[0].objectRecord.requestID)
}

func TestParseLogsAPIPayloadNotWellFormatedButNotRecoverable(t *testing.T) {
	raw, err := ioutil.ReadFile("./testdata/invalid_logs_payload_unrecoverable.json")
	require.NoError(t, err)
	_, err = parseLogsAPIPayload(raw)
	assert.NotNil(t, err)
}

func TestGetLambdaSourceNilScheduler(t *testing.T) {
	assert.Nil(t, GetLambdaSource())
}

func TestGetLambdaSourceNilSource(t *testing.T) {
	logSources := config.NewLogSources()
	services := service.NewServices()
	scheduler.CreateScheduler(logSources, services)
	assert.Nil(t, GetLambdaSource())
}

func TestGetLambdaSourceValidSource(t *testing.T) {
	logSources := config.NewLogSources()
	chanSource := config.NewLogSource("TestLog", &config.LogsConfig{
		Type:    config.StringChannelType,
		Source:  "lambda",
		Tags:    nil,
		Channel: nil,
	})
	logSources.AddSource(chanSource)
	services := service.NewServices()
	scheduler.CreateScheduler(logSources, services)
	assert.NotNil(t, GetLambdaSource())
}

func TestProcessMessageValid(t *testing.T) {
	message := logMessage{
		logType: logTypePlatformReport,
		time:    time.Now(),
		objectRecord: platformObjectRecord{
			reportLogItem: reportLogMetrics{
				durationMs:       1000.0,
				billedDurationMs: 800.0,
				memorySizeMB:     1024.0,
				maxMemoryUsedMB:  256.0,
				initDurationMs:   100.0,
			},
		},
	}
	arn := "arn:aws:lambda:us-east-1:123456789012:function:test-function"
	lastRequestID := "8286a188-ba32-4475-8077-530cd35c09a9"
	metricTags := []string{"functionname:test-function"}

	metricsChan := make(chan []metrics.MetricSample, 1)
	computeEnhancedMetrics := true
	go processMessage(message, &ExecutionContext{ARN: arn, LastRequestID: lastRequestID}, computeEnhancedMetrics, metricTags, metricsChan, func() {})

	select {
	case received := <-metricsChan:
		assert.Equal(t, len(received), 6)
	case <-time.After(100 * time.Millisecond):
		assert.Fail(t, "We should have received metrics")
	}

	metricsChan = make(chan []metrics.MetricSample, 1)
	computeEnhancedMetrics = false
	go processMessage(message, &ExecutionContext{ARN: arn, LastRequestID: lastRequestID}, computeEnhancedMetrics, metricTags, metricsChan, func() {})

	select {
	case <-metricsChan:
		assert.Fail(t, "We should NOT have received metrics")
	case <-time.After(100 * time.Millisecond):
		//nothing to do here
	}
}

func TestProcessMessageStartValid(t *testing.T) {
	message := logMessage{
		logType: logTypePlatformStart,
		time:    time.Now(),
		objectRecord: platformObjectRecord{
			requestID: "8286a188-ba32-4475-8077-530cd35c09a9",
		},
	}
	arn := "arn:aws:lambda:us-east-1:123456789012:function:test-function"
	lastRequestID := "8286a188-ba32-4475-8077-530cd35c09a9"
	metricTags := []string{"functionname:test-function"}

	metricsChan := make(chan []metrics.MetricSample, 1)
	executionContext := &ExecutionContext{ARN: arn, LastRequestID: lastRequestID}
	computeEnhancedMetrics := true

	runtimeDoneCallbackWasCalled := false
	mockRuntimeDone := func() {
		runtimeDoneCallbackWasCalled = true
	}

	processMessage(message, executionContext, computeEnhancedMetrics, metricTags, metricsChan, mockRuntimeDone)
	assert.Equal(t, lastRequestID, executionContext.LastLogRequestID)
	assert.Equal(t, runtimeDoneCallbackWasCalled, false)
}

func TestProcessMessagePlatformRuntimeDoneValid(t *testing.T) {
	message := logMessage{
		logType: logTypePlatformRuntimeDone,
		time:    time.Now(),
		objectRecord: platformObjectRecord{
			requestID: "8286a188-ba32-4475-8077-530cd35c09a9",
			runtimeDoneItem: runtimeDoneItem{
				status: "success",
			},
		},
	}
	arn := "arn:aws:lambda:us-east-1:123456789012:function:test-function"
	lastRequestID := "8286a188-ba32-4475-8077-530cd35c09a9"
	metricTags := []string{"functionname:test-function"}

	metricsChan := make(chan []metrics.MetricSample, 1)
	startTime := time.Date(2020, 01, 01, 01, 01, 01, 500000000, time.UTC)
	executionContext := &ExecutionContext{ARN: arn, LastRequestID: lastRequestID, StartTime: startTime}
	computeEnhancedMetrics := true

	runtimeDoneCallbackWasCalled := false
	mockRuntimeDone := func() {
		runtimeDoneCallbackWasCalled = true
	}

	processMessage(message, executionContext, computeEnhancedMetrics, metricTags, metricsChan, mockRuntimeDone)
	assert.Equal(t, startTime, executionContext.StartTime)
	assert.Equal(t, runtimeDoneCallbackWasCalled, true)
}

func TestProcessMessagePlatformRuntimeDonePreviousInvocation(t *testing.T) {
	previousRequestID := "9397b299-cb43-5586-9188-641de46d10b0"
	currentRequestID := "8286a188-ba32-4475-8077-530cd35c09a9"

	message := logMessage{
		logType: logTypePlatformRuntimeDone,
		time:    time.Now(),
		objectRecord: platformObjectRecord{
			requestID: previousRequestID,
			runtimeDoneItem: runtimeDoneItem{
				status: "success",
			},
		},
	}
	arn := "arn:aws:lambda:us-east-1:123456789012:function:test-function"
	lastRequestID := currentRequestID
	metricTags := []string{"functionname:test-function"}

	metricsChan := make(chan []metrics.MetricSample, 1)
	startTime := time.Date(2020, 01, 01, 01, 01, 01, 500000000, time.UTC)
	executionContext := &ExecutionContext{ARN: arn, LastRequestID: lastRequestID, StartTime: startTime}
	computeEnhancedMetrics := true

	runtimeDoneCallbackWasCalled := false
	mockRuntimeDone := func() {
		runtimeDoneCallbackWasCalled = true
	}

	processMessage(message, executionContext, computeEnhancedMetrics, metricTags, metricsChan, mockRuntimeDone)
	assert.Equal(t, startTime, executionContext.StartTime)
	// Runtime done callback should NOT be called if the log message was for a previous invocation
	assert.Equal(t, runtimeDoneCallbackWasCalled, false)
}

func TestProcessMessageShouldNotProcessArnNotSet(t *testing.T) {
	message := logMessage{
		logType: logTypePlatformReport,
		time:    time.Now(),
		objectRecord: platformObjectRecord{
			reportLogItem: reportLogMetrics{
				durationMs:       1000.0,
				billedDurationMs: 800.0,
				memorySizeMB:     1024.0,
				maxMemoryUsedMB:  256.0,
				initDurationMs:   100.0,
			},
		},
	}

	metricTags := []string{"functionname:test-function"}

	metricsChan := make(chan []metrics.MetricSample, 1)
	computeEnhancedMetrics := true
	go processMessage(message, &ExecutionContext{ARN: "", LastRequestID: ""}, computeEnhancedMetrics, metricTags, metricsChan, func() {})

	select {
	case <-metricsChan:
		assert.Fail(t, "We should NOT have received metrics")
	case <-time.After(100 * time.Millisecond):
		//nothing to do here
	}
}

func TestProcessMessageShouldNotProcessLogsDropped(t *testing.T) {
	message := logMessage{
		logType:      logTypePlatformLogsDropped,
		time:         time.Now(),
		stringRecord: "bla bla bla",
	}

	arn := "arn:aws:lambda:us-east-1:123456789012:function:test-function"
	lastRequestID := "8286a188-ba32-4475-8077-530cd35c09a9"
	metricTags := []string{"functionname:test-function"}

	metricsChan := make(chan []metrics.MetricSample, 1)
	computeEnhancedMetrics := true
	go processMessage(message, &ExecutionContext{ARN: arn, LastRequestID: lastRequestID}, computeEnhancedMetrics, metricTags, metricsChan, func() {})

	select {
	case <-metricsChan:
		assert.Fail(t, "We should NOT have received metrics")
	case <-time.After(100 * time.Millisecond):
		//nothing to do here
	}
}

func TestProcessMessageShouldProcessLogTypeFunction(t *testing.T) {
	message := logMessage{
		logType:      logTypeFunction,
		time:         time.Now(),
		stringRecord: "fatal error: runtime: out of memory",
	}

	arn := "arn:aws:lambda:us-east-1:123456789012:function:test-function"
	lastRequestID := "8286a188-ba32-4475-8077-530cd35c09a9"
	metricTags := []string{"functionname:test-function"}

	metricsChan := make(chan []metrics.MetricSample, 1)
	computeEnhancedMetrics := true
	go processMessage(message, &ExecutionContext{ARN: arn, LastRequestID: lastRequestID}, computeEnhancedMetrics, metricTags, metricsChan, func() {})

	select {
	case received := <-metricsChan:
		assert.Equal(t, len(received), 1)
		assert.Equal(t, serverlessMetrics.OutOfMemoryMetric, received[0].Name)
	case <-time.After(100 * time.Millisecond):
		assert.Fail(t, "We should have received metrics")
	}
}

func TestProcessLogMessageLogsEnabled(t *testing.T) {

	logChannel := make(chan *config.ChannelMessage)

	logCollection := &LambdaLogsCollector{
		ExecutionContext: &ExecutionContext{
			ARN:           "myARN",
			LastRequestID: "myRequestID",
		},
		LogsEnabled: true,
		LogChannel:  logChannel,
		ExtraTags: &Tags{
			Tags: []string{"tag0:value0,tag1:value1"},
		},
	}

	logMessages := []logMessage{
<<<<<<< HEAD
		{
			stringRecord: "hi, log 0",
		},
		{
			stringRecord: "hi, log 1",
		},
		{
			stringRecord: "hi, log 2",
		},
	}
	go processLogMessages(logCollection, logMessages)

	select {
	case received := <-logChannel:
		assert.NotNil(t, received)
		assert.Equal(t, "myARN", received.Lambda.ARN)
		assert.Equal(t, "myRequestID", received.Lambda.RequestID)
	case <-time.After(100 * time.Millisecond):
		assert.Fail(t, "We should have received logs")
	}
}

func TestProcessLogMessageNoStringRecordPlatformLog(t *testing.T) {

	logChannel := make(chan *config.ChannelMessage)

	logCollection := &LambdaLogsCollector{
		ExecutionContext: &ExecutionContext{
			ARN:           "myARN",
			LastRequestID: "myRequestID",
=======
		{
			stringRecord: "hi, log 0",
>>>>>>> 6c909fee
		},
		LogsEnabled: true,
		LogChannel:  logChannel,
		ExtraTags: &Tags{
			Tags: []string{"tag0:value0,tag1:value1"},
		},
	}

	logMessages := []logMessage{
		{
<<<<<<< HEAD
			logType: logTypePlatformRuntimeDone,
		},
	}
	go processLogMessages(logCollection, logMessages)

	select {
	case <-logChannel:
		assert.Fail(t, "We should not have received logs")
	case <-time.After(100 * time.Millisecond):
		// nothing to do here
	}
}

func TestProcessLogMessageNoStringRecordFunctionLog(t *testing.T) {

	logChannel := make(chan *config.ChannelMessage)

	logCollection := &LambdaLogsCollector{
		ExecutionContext: &ExecutionContext{
			ARN:           "myARN",
			LastRequestID: "myRequestID",
		},
		LogsEnabled: true,
		LogChannel:  logChannel,
		ExtraTags: &Tags{
			Tags: []string{"tag0:value0,tag1:value1"},
=======
			stringRecord: "hi, log 1",
>>>>>>> 6c909fee
		},
	}

	logMessages := []logMessage{
		{
<<<<<<< HEAD
=======
			stringRecord: "hi, log 2",
		},
	}
	go processLogMessages(logCollection, logMessages)

	select {
	case received := <-logChannel:
		assert.NotNil(t, received)
		assert.Equal(t, "myARN", received.Lambda.ARN)
		assert.Equal(t, "myRequestID", received.Lambda.RequestID)
	case <-time.After(100 * time.Millisecond):
		assert.Fail(t, "We should have received logs")
	}
}

func TestProcessLogMessageNoStringRecordPlatformLog(t *testing.T) {

	logChannel := make(chan *config.ChannelMessage)

	logCollection := &CollectionRouteInfo{
		ExecutionContext: &ExecutionContext{
			ARN:           "myARN",
			LastRequestID: "myRequestID",
		},
		LogsEnabled: true,
		LogChannel:  logChannel,
		ExtraTags: &Tags{
			Tags: []string{"tag0:value0,tag1:value1"},
		},
	}

	logMessages := []logMessage{
		{
			logType: logTypePlatformRuntimeDone,
		},
	}
	go processLogMessages(logCollection, logMessages)

	select {
	case <-logChannel:
		assert.Fail(t, "We should not have received logs")
	case <-time.After(100 * time.Millisecond):
		// nothing to do here
	}
}

func TestProcessLogMessageNoStringRecordFunctionLog(t *testing.T) {

	logChannel := make(chan *config.ChannelMessage)

	logCollection := &CollectionRouteInfo{
		ExecutionContext: &ExecutionContext{
			ARN:           "myARN",
			LastRequestID: "myRequestID",
		},
		LogsEnabled: true,
		LogChannel:  logChannel,
		ExtraTags: &Tags{
			Tags: []string{"tag0:value0,tag1:value1"},
		},
	}

	logMessages := []logMessage{
		{
>>>>>>> 6c909fee
			logType: logTypeFunction,
		},
	}
	go processLogMessages(logCollection, logMessages)

	select {
	case received := <-logChannel:
		assert.NotNil(t, received)
		assert.Equal(t, "myARN", received.Lambda.ARN)
		assert.Equal(t, "myRequestID", received.Lambda.RequestID)
	case <-time.After(100 * time.Millisecond):
		assert.Fail(t, "We should have received logs")
	}
}

func TestProcessLogMessageLogsNotEnabled(t *testing.T) {

	logChannel := make(chan *config.ChannelMessage)

	logCollection := &LambdaLogsCollector{
		ExecutionContext: &ExecutionContext{
			ARN:           "myARN",
			LastRequestID: "myRequestID",
		},
		LogsEnabled: false,
		LogChannel:  logChannel,
		ExtraTags: &Tags{
			Tags: []string{"tag0:value0,tag1:value1"},
		},
	}

	logMessages := []logMessage{
		{
			stringRecord: "hi, log 0",
		},
		{
			stringRecord: "hi, log 1",
		},
		{
			stringRecord: "hi, log 2",
		},
	}
	go processLogMessages(logCollection, logMessages)

	select {
	case <-logChannel:
		assert.Fail(t, "We should not have received logs")
	case <-time.After(100 * time.Millisecond):
		// nothing to do here
	}
}

func TestServeHTTPInvalidPayload(t *testing.T) {
	logChannel := make(chan *config.ChannelMessage)

	logCollection := &LambdaLogsCollector{
		ExecutionContext: &ExecutionContext{
			ARN:           "myARN",
			LastRequestID: "myRequestID",
		},
		LogsEnabled: false,
		LogChannel:  logChannel,
		ExtraTags: &Tags{
			Tags: []string{"tag0:value0,tag1:value1"},
		},
	}

	req := httptest.NewRequest(http.MethodPost, "/", nil)
	res := httptest.NewRecorder()

	logCollection.ServeHTTP(res, req)
	assert.Equal(t, 400, res.Code)
}

func TestServeHTTPSuccess(t *testing.T) {
	logChannel := make(chan *config.ChannelMessage)

	logCollection := &LambdaLogsCollector{
		ExecutionContext: &ExecutionContext{
			ARN:           "myARN",
			LastRequestID: "myRequestID",
		},
		LogsEnabled: false,
		LogChannel:  logChannel,
		ExtraTags: &Tags{
			Tags: []string{"tag0:value0,tag1:value1"},
		},
	}

	raw, err := ioutil.ReadFile("./testdata/extension_log.json")
	if err != nil {
		assert.Fail(t, "should be able to read the log file")
	}
	if err != nil {
		assert.Fail(t, "should be able to marshal")
	}
	req := httptest.NewRequest(http.MethodPost, "/", bytes.NewReader(raw))
	res := httptest.NewRecorder()

	logCollection.ServeHTTP(res, req)
	assert.Equal(t, 200, res.Code)
}

func TestUnmarshalJSONInvalid(t *testing.T) {
	logMessage := &logMessage{}
	err := logMessage.UnmarshalJSON([]byte("invalid"))
	assert.NotNil(t, err)
}

func TestUnmarshalJSONMalformed(t *testing.T) {
	logMessage := &logMessage{}
	raw, errReadFile := ioutil.ReadFile("./testdata/invalid_log_no_type.json")
	if errReadFile != nil {
		assert.Fail(t, "should be able to read the file")
	}
	err := logMessage.UnmarshalJSON(raw)
	assert.NotNil(t, err)
}

func TestUnmarshalJSONLogTypePlatformLogsSubscription(t *testing.T) {
	logMessage := &logMessage{}
	raw, errReadFile := ioutil.ReadFile("./testdata/platform_log.json")
	if errReadFile != nil {
		assert.Fail(t, "should be able to read the file")
	}
	err := logMessage.UnmarshalJSON(raw)
	assert.Nil(t, err)
	assert.Equal(t, "platform.logsSubscription", logMessage.logType)
}

func TestUnmarshalJSONLogTypePlatformStart(t *testing.T) {
	logMessage := &logMessage{}
	raw, errReadFile := ioutil.ReadFile("./testdata/platform_start.json")
	if errReadFile != nil {
		assert.Fail(t, "should be able to read the file")
	}
	err := logMessage.UnmarshalJSON(raw)
	assert.Nil(t, err)
	assert.Equal(t, "platform.start", logMessage.logType)
	assert.Equal(t, "START RequestId: 13dee504-0d50-4c86-8d82-efd20693afc9 Version: 10", logMessage.stringRecord)
}

func TestUnmarshalJSONLogTypePlatformEnd(t *testing.T) {
	logMessage := &logMessage{}
	raw, errReadFile := ioutil.ReadFile("./testdata/platform_end.json")
	if errReadFile != nil {
		assert.Fail(t, "should be able to read the file")
	}
	err := logMessage.UnmarshalJSON(raw)
	assert.Nil(t, err)
	assert.Equal(t, "platform.end", logMessage.logType)
	assert.Equal(t, "END RequestId: 13dee504-0d50-4c86-8d82-efd20693afc9", logMessage.stringRecord)
}

func TestUnmarshalJSONLogTypeIncorrectReportNotFatalMetrics(t *testing.T) {
	logMessage := &logMessage{}
	raw, errReadFile := ioutil.ReadFile("./testdata/platform_incorrect_report.json")
	if errReadFile != nil {
		assert.Fail(t, "should be able to read the file")
	}
	err := logMessage.UnmarshalJSON(raw)
	assert.Nil(t, err)
}

func TestUnmarshalJSONLogTypeIncorrectReportNotFatalReport(t *testing.T) {
	logMessage := &logMessage{}
	raw, errReadFile := ioutil.ReadFile("./testdata/platform_incorrect_report_record.json")
	if errReadFile != nil {
		assert.Fail(t, "should be able to read the file")
	}
	err := logMessage.UnmarshalJSON(raw)
	assert.Nil(t, err)
}

<<<<<<< HEAD
=======
func TestProcessMessagePlatformRuntimeDoneValid(t *testing.T) {
	message := logMessage{
		logType: logTypePlatformRuntimeDone,
		time:    time.Now(),
		objectRecord: platformObjectRecord{
			requestID: "8286a188-ba32-4475-8077-530cd35c09a9",
			runtimeDoneItem: runtimeDoneItem{
				status: "success",
			},
		},
	}
	arn := "arn:aws:lambda:us-east-1:123456789012:function:test-function"
	lastRequestID := "8286a188-ba32-4475-8077-530cd35c09a9"
	metricTags := []string{"functionname:test-function"}

	metricsChan := make(chan []metrics.MetricSample, 1)
	startTime := time.Date(2020, 01, 01, 01, 01, 01, 500000000, time.UTC)
	executionContext := &ExecutionContext{ARN: arn, LastRequestID: lastRequestID, StartTime: startTime}
	computeEnhancedMetrics := true
	processMessage(message, executionContext, computeEnhancedMetrics, metricTags, metricsChan)
	assert.Equal(t, startTime, executionContext.StartTime)
}

>>>>>>> 6c909fee
func TestUnmarshalPlatformRuntimeDoneLog(t *testing.T) {
	raw, err := ioutil.ReadFile("./testdata/platform_runtime_done_log_valid.json")
	require.NoError(t, err)
	var message logMessage
	err = json.Unmarshal(raw, &message)
	require.NoError(t, err)

	expectedTime := time.Date(2021, 05, 19, 18, 11, 22, 478000000, time.UTC)

	expectedLogMessage := logMessage{
		logType: logTypePlatformRuntimeDone,
		time:    expectedTime,
		objectRecord: platformObjectRecord{
			requestID: "13dee504-0d50-4c86-8d82-efd20693afc9",
			runtimeDoneItem: runtimeDoneItem{
				status: "success",
			},
		},
	}
	assert.Equal(t, expectedLogMessage, message)
}

func TestUnmarshalPlatformRuntimeDoneLogNotFatal(t *testing.T) {
	logMessage := &logMessage{}
	raw, errReadFile := ioutil.ReadFile("./testdata/platform_incorrect_runtime_done_log.json")
	if errReadFile != nil {
		assert.Fail(t, "should be able to read the file")
	}
	err := logMessage.UnmarshalJSON(raw)
	assert.Nil(t, err)
}<|MERGE_RESOLUTION|>--- conflicted
+++ resolved
@@ -400,7 +400,6 @@
 	}
 
 	logMessages := []logMessage{
-<<<<<<< HEAD
 		{
 			stringRecord: "hi, log 0",
 		},
@@ -431,10 +430,6 @@
 		ExecutionContext: &ExecutionContext{
 			ARN:           "myARN",
 			LastRequestID: "myRequestID",
-=======
-		{
-			stringRecord: "hi, log 0",
->>>>>>> 6c909fee
 		},
 		LogsEnabled: true,
 		LogChannel:  logChannel,
@@ -445,7 +440,6 @@
 
 	logMessages := []logMessage{
 		{
-<<<<<<< HEAD
 			logType: logTypePlatformRuntimeDone,
 		},
 	}
@@ -472,16 +466,11 @@
 		LogChannel:  logChannel,
 		ExtraTags: &Tags{
 			Tags: []string{"tag0:value0,tag1:value1"},
-=======
-			stringRecord: "hi, log 1",
->>>>>>> 6c909fee
 		},
 	}
 
 	logMessages := []logMessage{
 		{
-<<<<<<< HEAD
-=======
 			stringRecord: "hi, log 2",
 		},
 	}
@@ -546,7 +535,6 @@
 
 	logMessages := []logMessage{
 		{
->>>>>>> 6c909fee
 			logType: logTypeFunction,
 		},
 	}
@@ -721,8 +709,6 @@
 	assert.Nil(t, err)
 }
 
-<<<<<<< HEAD
-=======
 func TestProcessMessagePlatformRuntimeDoneValid(t *testing.T) {
 	message := logMessage{
 		logType: logTypePlatformRuntimeDone,
@@ -746,7 +732,6 @@
 	assert.Equal(t, startTime, executionContext.StartTime)
 }
 
->>>>>>> 6c909fee
 func TestUnmarshalPlatformRuntimeDoneLog(t *testing.T) {
 	raw, err := ioutil.ReadFile("./testdata/platform_runtime_done_log_valid.json")
 	require.NoError(t, err)
