--- conflicted
+++ resolved
@@ -97,6 +97,24 @@
 	LogPatterns []string
 	// LogTags tags to be used by the logger for trace level
 	LogTags []string
+	// NetworkEnabled defines if the network probes should be activated
+	NetworkEnabled bool
+	// NetworkLazyInterfacePrefixes is the list of interfaces prefix that aren't explicitly deleted by the container
+	// runtime, and that are lazily deleted by the kernel when a network namespace is cleaned up. This list helps the
+	// agent detect when a network namespace should be purged from all caches.
+	NetworkLazyInterfacePrefixes []string
+	// NetworkClassifierPriority defines the priority at which CWS should insert its TC classifiers.
+	NetworkClassifierPriority uint16
+	// NetworkClassifierHandle defines the handle at which CWS should insert its TC classifiers.
+	NetworkClassifierHandle uint16
+}
+
+type ProcessEventMonitoringConfig struct {
+	Enabled bool
+}
+
+type NetworkProcessEventMonitoringConfig struct {
+	Enabled bool
 }
 
 type CWSConfig struct {
@@ -171,33 +189,6 @@
 	// # Dynamic configuration fields:
 	// ActivityDumpMaxDumpSize defines the maximum size of a dump
 	ActivityDumpMaxDumpSize func() int
-	// NetworkEnabled defines if the network probes should be activated
-	NetworkEnabled bool
-	// NetworkLazyInterfacePrefixes is the list of interfaces prefix that aren't explicitly deleted by the container
-	// runtime, and that are lazily deleted by the kernel when a network namespace is cleaned up. This list helps the
-	// agent detect when a network namespace should be purged from all caches.
-	NetworkLazyInterfacePrefixes []string
-	// NetworkClassifierPriority defines the priority at which CWS should insert its TC classifiers.
-	NetworkClassifierPriority uint16
-	// NetworkClassifierHandle defines the handle at which CWS should insert its TC classifiers.
-	NetworkClassifierHandle uint16
-<<<<<<< HEAD
-=======
-	// RuntimeCompilationEnabled defines if the runtime-compilation is enabled
-	RuntimeCompilationEnabled bool
-	// EnableRuntimeCompiledConstants defines if the runtime compilation based constant fetcher is enabled
-	RuntimeCompiledConstantsEnabled bool
-	// RuntimeCompiledConstantsIsSet is set if the runtime compiled constants option is user-set
-	RuntimeCompiledConstantsIsSet bool
-	// NetworkProcessEventMonitoringEnabled is set to true if `runtime_security_config.event_monitoring.network_process.enabled`
-	// is set to true
-	NetworkProcessEventMonitoringEnabled bool
-	// ProcessEventMonitoringEnabled is set to true if `runtime_security_config.event_monitoring.process.enabled`
-	// is set to true
-	ProcessEventMonitoringEnabled bool
-	// EventMonitoring enables event monitoring. Send events to external consumer.
-	EventMonitoring bool
->>>>>>> a2b47850
 	// RemoteConfigurationEnabled defines whether to use remote monitoring
 	RemoteConfigurationEnabled bool
 }
@@ -206,6 +197,8 @@
 type Config struct {
 	EventMonitorConfig
 	CWSConfig
+	ProcessEventMonitoringConfig
+	NetworkProcessEventMonitoringConfig
 }
 
 // IsRuntimeEnabled returns true if any feature is enabled. Has to be applied in config package too
@@ -227,163 +220,91 @@
 // NewConfig returns a new Config object
 func NewConfig(cfg *config.Config) (*Config, error) {
 	c := &Config{
-<<<<<<< HEAD
 		EventMonitorConfig: EventMonitorConfig{
 			Config:                             *ebpf.NewConfig(),
-			EventMonitoring:                    coreconfig.Datadog.GetBool("runtime_security_config.event_monitoring.enabled"),
-			EnableKernelFilters:                coreconfig.Datadog.GetBool("runtime_security_config.enable_kernel_filters"),
-			EnableApprovers:                    coreconfig.Datadog.GetBool("runtime_security_config.enable_approvers"),
-			EnableDiscarders:                   coreconfig.Datadog.GetBool("runtime_security_config.enable_discarders"),
-			FlushDiscarderWindow:               coreconfig.Datadog.GetInt("runtime_security_config.flush_discarder_window"),
-			SocketPath:                         coreconfig.Datadog.GetString("runtime_security_config.socket"),
-			PIDCacheSize:                       coreconfig.Datadog.GetInt("runtime_security_config.pid_cache_size"),
-			LoadControllerEventsCountThreshold: int64(coreconfig.Datadog.GetInt("runtime_security_config.load_controller.events_count_threshold")),
-			LoadControllerDiscarderTimeout:     time.Duration(coreconfig.Datadog.GetInt("runtime_security_config.load_controller.discarder_timeout")) * time.Second,
-			LoadControllerControlPeriod:        time.Duration(coreconfig.Datadog.GetInt("runtime_security_config.load_controller.control_period")) * time.Second,
-			StatsPollingInterval:               time.Duration(coreconfig.Datadog.GetInt("runtime_security_config.events_stats.polling_interval")) * time.Second,
-			StatsTagsCardinality:               coreconfig.Datadog.GetString("runtime_security_config.events_stats.tags_cardinality"),
+			EnableKernelFilters:                coreconfig.SystemProbe.GetBool("runtime_security_config.enable_kernel_filters"),
+			EnableApprovers:                    coreconfig.SystemProbe.GetBool("runtime_security_config.enable_approvers"),
+			EnableDiscarders:                   coreconfig.SystemProbe.GetBool("runtime_security_config.enable_discarders"),
+			FlushDiscarderWindow:               coreconfig.SystemProbe.GetInt("runtime_security_config.flush_discarder_window"),
+			SocketPath:                         coreconfig.SystemProbe.GetString("runtime_security_config.socket"),
+			PIDCacheSize:                       coreconfig.SystemProbe.GetInt("runtime_security_config.pid_cache_size"),
+			LoadControllerEventsCountThreshold: int64(coreconfig.SystemProbe.GetInt("runtime_security_config.load_controller.events_count_threshold")),
+			LoadControllerDiscarderTimeout:     time.Duration(coreconfig.SystemProbe.GetInt("runtime_security_config.load_controller.discarder_timeout")) * time.Second,
+			LoadControllerControlPeriod:        time.Duration(coreconfig.SystemProbe.GetInt("runtime_security_config.load_controller.control_period")) * time.Second,
+			StatsPollingInterval:               time.Duration(coreconfig.SystemProbe.GetInt("runtime_security_config.events_stats.polling_interval")) * time.Second,
+			StatsTagsCardinality:               coreconfig.SystemProbe.GetString("runtime_security_config.events_stats.tags_cardinality"),
 			StatsdAddr:                         fmt.Sprintf("%s:%d", cfg.StatsdHost, cfg.StatsdPort),
-			AgentMonitoringEvents:              coreconfig.Datadog.GetBool("runtime_security_config.agent_monitoring_events"),
-			CustomSensitiveWords:               coreconfig.Datadog.GetStringSlice("runtime_security_config.custom_sensitive_words"),
-			ERPCDentryResolutionEnabled:        coreconfig.Datadog.GetBool("runtime_security_config.erpc_dentry_resolution_enabled"),
-			MapDentryResolutionEnabled:         coreconfig.Datadog.GetBool("runtime_security_config.map_dentry_resolution_enabled"),
-			DentryCacheSize:                    coreconfig.Datadog.GetInt("runtime_security_config.dentry_cache_size"),
-			RemoteTaggerEnabled:                coreconfig.Datadog.GetBool("runtime_security_config.remote_tagger"),
-			LogPatterns:                        coreconfig.Datadog.GetStringSlice("runtime_security_config.log_patterns"),
-			LogTags:                            coreconfig.Datadog.GetStringSlice("runtime_security_config.log_tags"),
-			RuntimeMonitor:                     coreconfig.Datadog.GetBool("runtime_security_config.runtime_monitor.enabled"),
-			EventStreamUseRingBuffer:           coreconfig.Datadog.GetBool("runtime_security_config.event_stream.use_ring_buffer"),
-			EventStreamBufferSize:              coreconfig.Datadog.GetInt("runtime_security_config.event_stream.buffer_size"),
-			EnvsWithValue:                      coreconfig.Datadog.GetStringSlice("runtime_security_config.envs_with_value"),
+			AgentMonitoringEvents:              coreconfig.SystemProbe.GetBool("runtime_security_config.agent_monitoring_events"),
+			CustomSensitiveWords:               coreconfig.SystemProbe.GetStringSlice("runtime_security_config.custom_sensitive_words"),
+			ERPCDentryResolutionEnabled:        coreconfig.SystemProbe.GetBool("runtime_security_config.erpc_dentry_resolution_enabled"),
+			MapDentryResolutionEnabled:         coreconfig.SystemProbe.GetBool("runtime_security_config.map_dentry_resolution_enabled"),
+			DentryCacheSize:                    coreconfig.SystemProbe.GetInt("runtime_security_config.dentry_cache_size"),
+			RemoteTaggerEnabled:                coreconfig.SystemProbe.GetBool("runtime_security_config.remote_tagger"),
+			LogPatterns:                        coreconfig.SystemProbe.GetStringSlice("runtime_security_config.log_patterns"),
+			LogTags:                            coreconfig.SystemProbe.GetStringSlice("runtime_security_config.log_tags"),
+			RuntimeMonitor:                     coreconfig.SystemProbe.GetBool("runtime_security_config.runtime_monitor.enabled"),
+			NetworkEnabled:                     coreconfig.SystemProbe.GetBool("runtime_security_config.network.enabled"),
+			NetworkLazyInterfacePrefixes:       coreconfig.SystemProbe.GetStringSlice("runtime_security_config.network.lazy_interface_prefixes"),
+			NetworkClassifierPriority:          uint16(coreconfig.SystemProbe.GetInt("runtime_security_config.network.classifier_priority")),
+			NetworkClassifierHandle:            uint16(coreconfig.SystemProbe.GetInt("runtime_security_config.network.classifier_handle")),
+			EventStreamUseRingBuffer:           coreconfig.SystemProbe.GetBool("runtime_security_config.event_stream.use_ring_buffer"),
+			EventStreamBufferSize:              coreconfig.SystemProbe.GetInt("runtime_security_config.event_stream.buffer_size"),
+			EnvsWithValue:                      coreconfig.SystemProbe.GetStringSlice("runtime_security_config.envs_with_value"),
 			// runtime compilation
-			RuntimeCompilationEnabled:       coreconfig.Datadog.GetBool("runtime_security_config.runtime_compilation.enabled"),
-			RuntimeCompiledConstantsEnabled: coreconfig.Datadog.GetBool("runtime_security_config.runtime_compilation.compiled_constants_enabled"),
-			RuntimeCompiledConstantsIsSet:   coreconfig.Datadog.IsSet("runtime_security_config.runtime_compilation.compiled_constants_enabled"),
+			RuntimeCompilationEnabled:       coreconfig.SystemProbe.GetBool("runtime_security_config.runtime_compilation.enabled"),
+			RuntimeCompiledConstantsEnabled: coreconfig.SystemProbe.GetBool("runtime_security_config.runtime_compilation.compiled_constants_enabled"),
+			RuntimeCompiledConstantsIsSet:   coreconfig.SystemProbe.IsSet("runtime_security_config.runtime_compilation.compiled_constants_enabled"),
 		},
 		CWSConfig: CWSConfig{
-			RuntimeEnabled:               coreconfig.Datadog.GetBool("runtime_security_config.enabled"),
-			FIMEnabled:                   coreconfig.Datadog.GetBool("runtime_security_config.fim_enabled"),
-			EventServerBurst:             coreconfig.Datadog.GetInt("runtime_security_config.event_server.burst"),
-			EventServerRate:              coreconfig.Datadog.GetInt("runtime_security_config.event_server.rate"),
-			EventServerRetention:         coreconfig.Datadog.GetInt("runtime_security_config.event_server.retention"),
-			SelfTestEnabled:              coreconfig.Datadog.GetBool("runtime_security_config.self_test.enabled"),
-			SelfTestSendReport:           coreconfig.Datadog.GetBool("runtime_security_config.self_test.send_report"),
-			NetworkEnabled:               coreconfig.Datadog.GetBool("runtime_security_config.network.enabled"),
-			NetworkLazyInterfacePrefixes: coreconfig.Datadog.GetStringSlice("runtime_security_config.network.lazy_interface_prefixes"),
-			NetworkClassifierPriority:    uint16(coreconfig.Datadog.GetInt("runtime_security_config.network.classifier_priority")),
-			NetworkClassifierHandle:      uint16(coreconfig.Datadog.GetInt("runtime_security_config.network.classifier_handle")),
-			RemoteConfigurationEnabled:   coreconfig.Datadog.GetBool("runtime_security_config.remote_configuration.enabled"),
+			RuntimeEnabled:             coreconfig.SystemProbe.GetBool("runtime_security_config.enabled"),
+			FIMEnabled:                 coreconfig.SystemProbe.GetBool("runtime_security_config.fim_enabled"),
+			SelfTestEnabled:            coreconfig.SystemProbe.GetBool("runtime_security_config.self_test.enabled"),
+			SelfTestSendReport:         coreconfig.SystemProbe.GetBool("runtime_security_config.self_test.send_report"),
+			RemoteConfigurationEnabled: coreconfig.SystemProbe.GetBool("runtime_security_config.remote_configuration.enabled"),
+
+			EventServerBurst:     coreconfig.SystemProbe.GetInt("runtime_security_config.event_server.burst"),
+			EventServerRate:      coreconfig.SystemProbe.GetInt("runtime_security_config.event_server.rate"),
+			EventServerRetention: coreconfig.SystemProbe.GetInt("runtime_security_config.event_server.retention"),
+
 			// policy & ruleset
-			PoliciesDir:          coreconfig.Datadog.GetString("runtime_security_config.policies.dir"),
-			WatchPoliciesDir:     coreconfig.Datadog.GetBool("runtime_security_config.policies.watch_dir"),
-			PolicyMonitorEnabled: coreconfig.Datadog.GetBool("runtime_security_config.policies.monitor.enabled"),
+			PoliciesDir:          coreconfig.SystemProbe.GetString("runtime_security_config.policies.dir"),
+			WatchPoliciesDir:     coreconfig.SystemProbe.GetBool("runtime_security_config.policies.watch_dir"),
+			PolicyMonitorEnabled: coreconfig.SystemProbe.GetBool("runtime_security_config.policies.monitor.enabled"),
 			// activity dump
-			ActivityDumpEnabled:                   coreconfig.Datadog.GetBool("runtime_security_config.activity_dump.enabled"),
-			ActivityDumpCleanupPeriod:             time.Duration(coreconfig.Datadog.GetInt("runtime_security_config.activity_dump.cleanup_period")) * time.Second,
-			ActivityDumpTagsResolutionPeriod:      time.Duration(coreconfig.Datadog.GetInt("runtime_security_config.activity_dump.tags_resolution_period")) * time.Second,
-			ActivityDumpLoadControlPeriod:         time.Duration(coreconfig.Datadog.GetInt("runtime_security_config.activity_dump.load_controller_period")) * time.Minute,
-			ActivityDumpPathMergeEnabled:          coreconfig.Datadog.GetBool("runtime_security_config.activity_dump.path_merge.enabled"),
-			ActivityDumpTracedCgroupsCount:        coreconfig.Datadog.GetInt("runtime_security_config.activity_dump.traced_cgroups_count"),
-			ActivityDumpTracedEventTypes:          model.ParseEventTypeStringSlice(coreconfig.Datadog.GetStringSlice("runtime_security_config.activity_dump.traced_event_types")),
-			ActivityDumpCgroupDumpTimeout:         time.Duration(coreconfig.Datadog.GetInt("runtime_security_config.activity_dump.cgroup_dump_timeout")) * time.Minute,
-			ActivityDumpRateLimiter:               coreconfig.Datadog.GetInt("runtime_security_config.activity_dump.rate_limiter"),
-			ActivityDumpCgroupWaitListTimeout:     time.Duration(coreconfig.Datadog.GetInt("runtime_security_config.activity_dump.cgroup_wait_list_timeout")) * time.Minute,
-			ActivityDumpCgroupDifferentiateArgs:   coreconfig.Datadog.GetBool("runtime_security_config.activity_dump.cgroup_differentiate_args"),
-			ActivityDumpLocalStorageDirectory:     coreconfig.Datadog.GetString("runtime_security_config.activity_dump.local_storage.output_directory"),
-			ActivityDumpLocalStorageMaxDumpsCount: coreconfig.Datadog.GetInt("runtime_security_config.activity_dump.local_storage.max_dumps_count"),
-			ActivityDumpLocalStorageCompression:   coreconfig.Datadog.GetBool("runtime_security_config.activity_dump.local_storage.compression"),
-			ActivityDumpRemoteStorageCompression:  coreconfig.Datadog.GetBool("runtime_security_config.activity_dump.remote_storage.compression"),
-			ActivityDumpSyscallMonitorPeriod:      time.Duration(coreconfig.Datadog.GetInt("runtime_security_config.activity_dump.syscall_monitor.period")) * time.Second,
+			ActivityDumpEnabled:                   coreconfig.SystemProbe.GetBool("runtime_security_config.activity_dump.enabled"),
+			ActivityDumpCleanupPeriod:             time.Duration(coreconfig.SystemProbe.GetInt("runtime_security_config.activity_dump.cleanup_period")) * time.Second,
+			ActivityDumpTagsResolutionPeriod:      time.Duration(coreconfig.SystemProbe.GetInt("runtime_security_config.activity_dump.tags_resolution_period")) * time.Second,
+			ActivityDumpLoadControlPeriod:         time.Duration(coreconfig.SystemProbe.GetInt("runtime_security_config.activity_dump.load_controller_period")) * time.Minute,
+			ActivityDumpPathMergeEnabled:          coreconfig.SystemProbe.GetBool("runtime_security_config.activity_dump.path_merge.enabled"),
+			ActivityDumpTracedCgroupsCount:        coreconfig.SystemProbe.GetInt("runtime_security_config.activity_dump.traced_cgroups_count"),
+			ActivityDumpTracedEventTypes:          model.ParseEventTypeStringSlice(coreconfig.SystemProbe.GetStringSlice("runtime_security_config.activity_dump.traced_event_types")),
+			ActivityDumpCgroupDumpTimeout:         time.Duration(coreconfig.SystemProbe.GetInt("runtime_security_config.activity_dump.cgroup_dump_timeout")) * time.Minute,
+			ActivityDumpRateLimiter:               coreconfig.SystemProbe.GetInt("runtime_security_config.activity_dump.rate_limiter"),
+			ActivityDumpCgroupWaitListTimeout:     time.Duration(coreconfig.SystemProbe.GetInt("runtime_security_config.activity_dump.cgroup_wait_list_timeout")) * time.Minute,
+			ActivityDumpCgroupDifferentiateArgs:   coreconfig.SystemProbe.GetBool("runtime_security_config.activity_dump.cgroup_differentiate_args"),
+			ActivityDumpLocalStorageDirectory:     coreconfig.SystemProbe.GetString("runtime_security_config.activity_dump.local_storage.output_directory"),
+			ActivityDumpLocalStorageMaxDumpsCount: coreconfig.SystemProbe.GetInt("runtime_security_config.activity_dump.local_storage.max_dumps_count"),
+			ActivityDumpLocalStorageCompression:   coreconfig.SystemProbe.GetBool("runtime_security_config.activity_dump.local_storage.compression"),
+			ActivityDumpRemoteStorageCompression:  coreconfig.SystemProbe.GetBool("runtime_security_config.activity_dump.remote_storage.compression"),
+			ActivityDumpSyscallMonitorPeriod:      time.Duration(coreconfig.SystemProbe.GetInt("runtime_security_config.activity_dump.syscall_monitor.period")) * time.Second,
+			ActivityDumpMaxDumpCountPerWorkload:   coreconfig.SystemProbe.GetInt("runtime_security_config.activity_dump.max_dump_count_per_workload"),
 			// activity dump dynamic fields
 			ActivityDumpMaxDumpSize: func() int {
-				mds := coreconfig.Datadog.GetInt("runtime_security_config.activity_dump.max_dump_size")
+				mds := coreconfig.SystemProbe.GetInt("runtime_security_config.activity_dump.max_dump_size")
 				if mds < MinMaxDumSize {
 					mds = MinMaxDumSize
 				}
 				return mds * (1 << 10)
 			},
-=======
-		Config:                             *ebpf.NewConfig(),
-		RuntimeEnabled:                     coreconfig.SystemProbe.GetBool("runtime_security_config.enabled"),
-		FIMEnabled:                         coreconfig.SystemProbe.GetBool("runtime_security_config.fim_enabled"),
-		EnableKernelFilters:                coreconfig.SystemProbe.GetBool("runtime_security_config.enable_kernel_filters"),
-		EnableApprovers:                    coreconfig.SystemProbe.GetBool("runtime_security_config.enable_approvers"),
-		EnableDiscarders:                   coreconfig.SystemProbe.GetBool("runtime_security_config.enable_discarders"),
-		FlushDiscarderWindow:               coreconfig.SystemProbe.GetInt("runtime_security_config.flush_discarder_window"),
-		SocketPath:                         coreconfig.SystemProbe.GetString("runtime_security_config.socket"),
-		EventServerBurst:                   coreconfig.SystemProbe.GetInt("runtime_security_config.event_server.burst"),
-		EventServerRate:                    coreconfig.SystemProbe.GetInt("runtime_security_config.event_server.rate"),
-		EventServerRetention:               coreconfig.SystemProbe.GetInt("runtime_security_config.event_server.retention"),
-		PIDCacheSize:                       coreconfig.SystemProbe.GetInt("runtime_security_config.pid_cache_size"),
-		LoadControllerEventsCountThreshold: int64(coreconfig.SystemProbe.GetInt("runtime_security_config.load_controller.events_count_threshold")),
-		LoadControllerDiscarderTimeout:     time.Duration(coreconfig.SystemProbe.GetInt("runtime_security_config.load_controller.discarder_timeout")) * time.Second,
-		LoadControllerControlPeriod:        time.Duration(coreconfig.SystemProbe.GetInt("runtime_security_config.load_controller.control_period")) * time.Second,
-		StatsPollingInterval:               time.Duration(coreconfig.SystemProbe.GetInt("runtime_security_config.events_stats.polling_interval")) * time.Second,
-		StatsTagsCardinality:               coreconfig.SystemProbe.GetString("runtime_security_config.events_stats.tags_cardinality"),
-		StatsdAddr:                         fmt.Sprintf("%s:%d", cfg.StatsdHost, cfg.StatsdPort),
-		AgentMonitoringEvents:              coreconfig.SystemProbe.GetBool("runtime_security_config.agent_monitoring_events"),
-		CustomSensitiveWords:               coreconfig.SystemProbe.GetStringSlice("runtime_security_config.custom_sensitive_words"),
-		ERPCDentryResolutionEnabled:        coreconfig.SystemProbe.GetBool("runtime_security_config.erpc_dentry_resolution_enabled"),
-		MapDentryResolutionEnabled:         coreconfig.SystemProbe.GetBool("runtime_security_config.map_dentry_resolution_enabled"),
-		DentryCacheSize:                    coreconfig.SystemProbe.GetInt("runtime_security_config.dentry_cache_size"),
-		RemoteTaggerEnabled:                coreconfig.SystemProbe.GetBool("runtime_security_config.remote_tagger"),
-		LogPatterns:                        coreconfig.SystemProbe.GetStringSlice("runtime_security_config.log_patterns"),
-		LogTags:                            coreconfig.SystemProbe.GetStringSlice("runtime_security_config.log_tags"),
-		SelfTestEnabled:                    coreconfig.SystemProbe.GetBool("runtime_security_config.self_test.enabled"),
-		SelfTestSendReport:                 coreconfig.SystemProbe.GetBool("runtime_security_config.self_test.send_report"),
-		RuntimeMonitor:                     coreconfig.SystemProbe.GetBool("runtime_security_config.runtime_monitor.enabled"),
-		NetworkEnabled:                     coreconfig.SystemProbe.GetBool("runtime_security_config.network.enabled"),
-		NetworkLazyInterfacePrefixes:       coreconfig.SystemProbe.GetStringSlice("runtime_security_config.network.lazy_interface_prefixes"),
-		NetworkClassifierPriority:          uint16(coreconfig.SystemProbe.GetInt("runtime_security_config.network.classifier_priority")),
-		NetworkClassifierHandle:            uint16(coreconfig.SystemProbe.GetInt("runtime_security_config.network.classifier_handle")),
-		RemoteConfigurationEnabled:         coreconfig.SystemProbe.GetBool("runtime_security_config.remote_configuration.enabled"),
-		EventStreamUseRingBuffer:           coreconfig.SystemProbe.GetBool("runtime_security_config.event_stream.use_ring_buffer"),
-		EventStreamBufferSize:              coreconfig.SystemProbe.GetInt("runtime_security_config.event_stream.buffer_size"),
-		EnvsWithValue:                      coreconfig.SystemProbe.GetStringSlice("runtime_security_config.envs_with_value"),
-
-		// policy & ruleset
-		PoliciesDir:          coreconfig.SystemProbe.GetString("runtime_security_config.policies.dir"),
-		WatchPoliciesDir:     coreconfig.SystemProbe.GetBool("runtime_security_config.policies.watch_dir"),
-		PolicyMonitorEnabled: coreconfig.SystemProbe.GetBool("runtime_security_config.policies.monitor.enabled"),
-
-		// runtime compilation
-		RuntimeCompilationEnabled:       coreconfig.SystemProbe.GetBool("runtime_security_config.runtime_compilation.enabled"),
-		RuntimeCompiledConstantsEnabled: coreconfig.SystemProbe.GetBool("runtime_security_config.runtime_compilation.compiled_constants_enabled"),
-		RuntimeCompiledConstantsIsSet:   coreconfig.SystemProbe.IsSet("runtime_security_config.runtime_compilation.compiled_constants_enabled"),
-
-		NetworkProcessEventMonitoringEnabled: coreconfig.SystemProbe.GetBool("event_monitoring_config.network_process.enabled"),
-		ProcessEventMonitoringEnabled:        coreconfig.SystemProbe.GetBool("event_monitoring_config.process.enabled"),
-
-		// activity dump
-		ActivityDumpEnabled:                   coreconfig.SystemProbe.GetBool("runtime_security_config.activity_dump.enabled"),
-		ActivityDumpCleanupPeriod:             time.Duration(coreconfig.SystemProbe.GetInt("runtime_security_config.activity_dump.cleanup_period")) * time.Second,
-		ActivityDumpTagsResolutionPeriod:      time.Duration(coreconfig.SystemProbe.GetInt("runtime_security_config.activity_dump.tags_resolution_period")) * time.Second,
-		ActivityDumpLoadControlPeriod:         time.Duration(coreconfig.SystemProbe.GetInt("runtime_security_config.activity_dump.load_controller_period")) * time.Minute,
-		ActivityDumpPathMergeEnabled:          coreconfig.SystemProbe.GetBool("runtime_security_config.activity_dump.path_merge.enabled"),
-		ActivityDumpTracedCgroupsCount:        coreconfig.SystemProbe.GetInt("runtime_security_config.activity_dump.traced_cgroups_count"),
-		ActivityDumpTracedEventTypes:          model.ParseEventTypeStringSlice(coreconfig.SystemProbe.GetStringSlice("runtime_security_config.activity_dump.traced_event_types")),
-		ActivityDumpCgroupDumpTimeout:         time.Duration(coreconfig.SystemProbe.GetInt("runtime_security_config.activity_dump.cgroup_dump_timeout")) * time.Minute,
-		ActivityDumpRateLimiter:               coreconfig.SystemProbe.GetInt("runtime_security_config.activity_dump.rate_limiter"),
-		ActivityDumpCgroupWaitListTimeout:     time.Duration(coreconfig.SystemProbe.GetInt("runtime_security_config.activity_dump.cgroup_wait_list_timeout")) * time.Minute,
-		ActivityDumpCgroupDifferentiateArgs:   coreconfig.SystemProbe.GetBool("runtime_security_config.activity_dump.cgroup_differentiate_args"),
-		ActivityDumpLocalStorageDirectory:     coreconfig.SystemProbe.GetString("runtime_security_config.activity_dump.local_storage.output_directory"),
-		ActivityDumpLocalStorageMaxDumpsCount: coreconfig.SystemProbe.GetInt("runtime_security_config.activity_dump.local_storage.max_dumps_count"),
-		ActivityDumpLocalStorageCompression:   coreconfig.SystemProbe.GetBool("runtime_security_config.activity_dump.local_storage.compression"),
-		ActivityDumpRemoteStorageCompression:  coreconfig.SystemProbe.GetBool("runtime_security_config.activity_dump.remote_storage.compression"),
-		ActivityDumpSyscallMonitorPeriod:      time.Duration(coreconfig.SystemProbe.GetInt("runtime_security_config.activity_dump.syscall_monitor.period")) * time.Second,
-		ActivityDumpMaxDumpCountPerWorkload:   coreconfig.SystemProbe.GetInt("runtime_security_config.activity_dump.max_dump_count_per_workload"),
-		// activity dump dynamic fields
-		ActivityDumpMaxDumpSize: func() int {
-			mds := coreconfig.SystemProbe.GetInt("runtime_security_config.activity_dump.max_dump_size")
-			if mds < MinMaxDumSize {
-				mds = MinMaxDumSize
-			}
-			return mds * (1 << 10)
->>>>>>> a2b47850
 		},
-	}
-
-	c.NetworkProcessEventMonitoringEnabled = c.NetworkProcessEventMonitoringEnabled && cfg.ModuleIsEnabled(config.NetworkTracerModule)
+		ProcessEventMonitoringConfig: ProcessEventMonitoringConfig{
+			Enabled: coreconfig.SystemProbe.GetBool("event_monitoring_config.process.enabled"),
+		},
+
+		NetworkProcessEventMonitoringConfig: NetworkProcessEventMonitoringConfig{
+			Enabled: coreconfig.SystemProbe.GetBool("event_monitoring_config.network_process.enabled") && cfg.ModuleIsEnabled(config.NetworkTracerModule),
+		},
+	}
 
 	if err := c.sanitize(); err != nil {
 		return nil, fmt.Errorf("invalid CWS configuration: %w", err)
