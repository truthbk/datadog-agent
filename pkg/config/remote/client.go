--- conflicted
+++ resolved
@@ -72,17 +72,7 @@
 
 	state *state.Repository
 
-<<<<<<< HEAD
-	// Listeners
-	apmListeners         []func(update map[string]state.APMSamplingConfig)
-	cwsListeners         []func(update map[string]state.ConfigCWSDD)
-	cwsCustomListeners   []func(update map[string]state.ConfigCWSCustom)
-	apmTracingListeners  []func(update map[string]state.APMTracingConfig)
-	cwsProfilesListeners []func(update map[string]state.ConfigCWSProfiles)
-	agentTaskListeners   []func(update map[string]state.AgentTaskConfig)
-=======
 	listeners map[string][]func(update map[string]state.RawConfig)
->>>>>>> 04b77a72
 }
 
 // agentGRPCConfigFetcher defines how to retrieve config updates over a
@@ -192,27 +182,6 @@
 	ctx, close := context.WithCancel(context.Background())
 
 	return &Client{
-<<<<<<< HEAD
-		ID:                  generateID(),
-		startupSync:         sync.Once{},
-		ctx:                 ctx,
-		close:               close,
-		agentName:           agentName,
-		agentVersion:        agentVersion,
-		clusterName:         clusterName,
-		clusterID:           clusterID,
-		cwsWorkloads:        make([]string, 0),
-		products:            data.ProductListToString(products),
-		state:               repository,
-		pollInterval:        pollInterval,
-		backoffPolicy:       backoffPolicy,
-		apmListeners:        make([]func(update map[string]state.APMSamplingConfig), 0),
-		cwsListeners:        make([]func(update map[string]state.ConfigCWSDD), 0),
-		cwsCustomListeners:  make([]func(update map[string]state.ConfigCWSCustom), 0),
-		apmTracingListeners: make([]func(update map[string]state.APMTracingConfig), 0),
-		agentTaskListeners:  make([]func(update map[string]state.AgentTaskConfig), 0),
-		updater:             updater,
-=======
 		ID:            generateID(),
 		startupSync:   sync.Once{},
 		ctx:           ctx,
@@ -228,7 +197,6 @@
 		backoffPolicy: backoffPolicy,
 		listeners:     make(map[string][]func(update map[string]state.RawConfig)),
 		updater:       updater,
->>>>>>> 04b77a72
 	}, nil
 }
 
@@ -245,6 +213,11 @@
 // A client that has been closed cannot be restarted
 func (c *Client) Close() {
 	c.close()
+}
+
+// UpdateApplyStatus updates the config's metadata to reflect its applied status
+func (c *Client) UpdateApplyStatus(cfgPath string, status state.ApplyStatus) {
+	c.state.UpdateApplyStatus(cfgPath, status)
 }
 
 // Subscribe subscribes to config updates of a product.
@@ -333,15 +306,6 @@
 			}
 		}
 	}
-<<<<<<< HEAD
-	if containsProduct(changedProducts, state.ProductAgentTask) {
-		for _, listener := range c.agentTaskListeners {
-			listener(c.state.AgentTaskConfigs())
-		}
-	}
-
-=======
->>>>>>> 04b77a72
 	return nil
 }
 
@@ -355,82 +319,6 @@
 	return false
 }
 
-<<<<<<< HEAD
-// UpdateApplyStatus updates the config's metadata to reflect its applied status
-func (c *Client) UpdateApplyStatus(cfgPath string, status state.ApplyStatus) {
-	c.state.UpdateApplyStatus(cfgPath, status)
-}
-
-// RegisterAgentTaskUpdate registers a callback function to be called after a successful client update that will
-// contain the current state of the AGENT_TASK product.
-func (c *Client) RegisterAgentTaskUpdate(fn func(update map[string]state.AgentTaskConfig)) {
-	c.m.Lock()
-	defer c.m.Unlock()
-	c.agentTaskListeners = append(c.agentTaskListeners, fn)
-	fn(c.state.AgentTaskConfigs())
-}
-
-// RegisterAPMUpdate registers a callback function to be called after a successful client update that will
-// contain the current state of the APMSampling product.
-func (c *Client) RegisterAPMUpdate(fn func(update map[string]state.APMSamplingConfig)) {
-	c.m.Lock()
-	defer c.m.Unlock()
-	c.apmListeners = append(c.apmListeners, fn)
-	fn(c.state.APMConfigs())
-}
-
-// RegisterCWSDDUpdate registers a callback function to be called after a successful client update that will
-// contain the current state of the CWSDD product.
-func (c *Client) RegisterCWSDDUpdate(fn func(update map[string]state.ConfigCWSDD)) {
-	c.m.Lock()
-	defer c.m.Unlock()
-	c.cwsListeners = append(c.cwsListeners, fn)
-	fn(c.state.CWSDDConfigs())
-}
-
-// RegisterCWSCustomUpdate registers a callback function to be called after a successful client update that will
-// contain the current state of the CWS_CUSTOM product.
-func (c *Client) RegisterCWSCustomUpdate(fn func(update map[string]state.ConfigCWSCustom)) {
-	c.m.Lock()
-	defer c.m.Unlock()
-	c.cwsCustomListeners = append(c.cwsCustomListeners, fn)
-	fn(c.state.CWSCustomConfigs())
-}
-
-// RegisterCWSCustomUpdate registers a callback function to be called after a successful client update that will
-// contain the current state of the CWS_SECURITY_PROFILES product.
-func (c *Client) RegisterCWSProfilesUpdate(fn func(update map[string]state.ConfigCWSProfiles)) {
-	c.m.Lock()
-	defer c.m.Unlock()
-	c.cwsProfilesListeners = append(c.cwsProfilesListeners, fn)
-	fn(c.state.CWSProfilesConfigs())
-}
-
-// RegisterAPMTracing registers a callback function to be called after a successful client update that will
-// contain the current state of the APMTracing product.
-func (c *Client) RegisterAPMTracing(fn func(update map[string]state.APMTracingConfig)) {
-	c.m.Lock()
-	defer c.m.Unlock()
-	c.apmTracingListeners = append(c.apmTracingListeners, fn)
-	fn(c.state.APMTracingConfigs())
-}
-
-// APMTracingConfigs returns the current set of valid APM Tracing configs
-func (c *Client) APMTracingConfigs() map[string]state.APMTracingConfig {
-	c.m.Lock()
-	defer c.m.Unlock()
-	return c.state.APMTracingConfigs()
-}
-
-// SetCWSWorkloads updates the list of workloads that needs cws profiles
-func (c *Client) SetCWSWorkloads(workloads []string) {
-	c.m.Lock()
-	defer c.m.Unlock()
-	c.cwsWorkloads = workloads
-}
-
-=======
->>>>>>> 04b77a72
 func (c *Client) applyUpdate(pbUpdate *pbgo.ClientGetConfigsResponse) ([]string, error) {
 	fileMap := make(map[string][]byte, len(pbUpdate.TargetFiles))
 	for _, f := range pbUpdate.TargetFiles {
