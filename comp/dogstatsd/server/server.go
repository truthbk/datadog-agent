// Unless explicitly stated otherwise all files in this repository are licensed
// under the Apache License Version 2.0.
// This product includes software developed at Datadog (https://www.datadoghq.com/).
// Copyright 2016-present Datadog, Inc.

package server

import (
	"bytes"
	"context"
	"encoding/json"
	"expvar"
	"fmt"
	"net"
	"strings"
	"sync"
	"time"

	logger "github.com/DataDog/datadog-agent/comp/core/log"
	"github.com/DataDog/datadog-agent/pkg/aggregator"
	"github.com/DataDog/datadog-agent/pkg/config"
	"github.com/DataDog/datadog-agent/pkg/dogstatsd/listeners"
	"github.com/DataDog/datadog-agent/pkg/dogstatsd/mapper"
	"github.com/DataDog/datadog-agent/pkg/dogstatsd/packets"
	"github.com/DataDog/datadog-agent/pkg/dogstatsd/replay"
	"github.com/DataDog/datadog-agent/pkg/metrics"
	"github.com/DataDog/datadog-agent/pkg/status/health"
	"github.com/DataDog/datadog-agent/pkg/telemetry"
	"github.com/DataDog/datadog-agent/pkg/util"
	"github.com/DataDog/datadog-agent/pkg/util/hostname"
	"go.uber.org/fx"
)

var (
	log                               logger.Component
	dogstatsdExpvars                  = expvar.NewMap("dogstatsd")
	dogstatsdServiceCheckParseErrors  = expvar.Int{}
	dogstatsdServiceCheckPackets      = expvar.Int{}
	dogstatsdEventParseErrors         = expvar.Int{}
	dogstatsdEventPackets             = expvar.Int{}
	dogstatsdMetricParseErrors        = expvar.Int{}
	dogstatsdMetricPackets            = expvar.Int{}
	dogstatsdPacketsLastSec           = expvar.Int{}
	dogstatsdUnterminatedMetricErrors = expvar.Int{}

	tlmProcessed = telemetry.NewCounter("dogstatsd", "processed",
		[]string{"message_type", "state", "origin"}, "Count of service checks/events/metrics processed by dogstatsd")
	tlmProcessedOk    = tlmProcessed.WithValues("metrics", "ok", "")
	tlmProcessedError = tlmProcessed.WithValues("metrics", "error", "")

	// while we try to add the origin tag in the tlmProcessed metric, we want to
	// avoid having it growing indefinitely, hence this safeguard to limit the
	// size of this cache for long-running agent or environment with a lot of
	// different container IDs.
	maxOriginCounters = 200

	tlmChannel            = telemetry.NewHistogramNoOp()
	defaultChannelBuckets = []float64{100, 250, 500, 1000, 10000}
	once                  sync.Once
)

type dependencies struct {
	fx.In

	Log    logger.Component
	Params Params
}

// When the internal telemetry is enabled, used to tag the origin
// on the processed metric.
type cachedOriginCounter struct {
	origin string
	ok     map[string]string
	err    map[string]string
	okCnt  telemetry.SimpleCounter
	errCnt telemetry.SimpleCounter
}

// Server represent a Dogstatsd server
type server struct {
	// listeners are the instantiated socket listener (UDS or UDP or both)
	listeners []listeners.StatsdListener

	// demultiplexer will receive the metrics processed by the DogStatsD server,
	// will take care of processing them concurrently if possible, and will
	// also take care of forwarding the metrics to the intake.
	demultiplexer aggregator.Demultiplexer

	// running in their own routine, workers are responsible of parsing the packets
	// and pushing them to the aggregator
	workers []*worker

	packetsIn               chan packets.Packets
	captureChan             chan packets.Packets
	serverlessFlushChan     chan bool
	sharedPacketPool        *packets.Pool
	sharedPacketPoolManager *packets.PoolManager
	sharedFloat64List       *float64ListPool
	Statistics              *util.Stats
	Started                 bool
	stopChan                chan bool
	health                  *health.Handle
	histToDist              bool
	histToDistPrefix        string
	extraTags               []string
	Debug                   *DsdServerDebug

	TCapture                *replay.TrafficCapture
	mapper                  *mapper.MetricMapper
	eolTerminationUDP       bool
	eolTerminationUDS       bool
	eolTerminationNamedPipe bool
	// disableVerboseLogs is a feature flag to disable the logs capable
	// of flooding the logger output (e.g. parsing messages error).
	// NOTE(remy): this should probably be dropped and use a throttler logger, see
	// package (pkg/trace/log/throttled.go) for a possible throttler implementation.
	disableVerboseLogs bool

	// cachedTlmLock must be held when accessing cachedOriginCounters and cachedOrder
	cachedTlmLock sync.Mutex
	// cachedOriginCounters caches telemetry counter per origin
	// (when dogstatsd origin telemetry is enabled)
	cachedOriginCounters map[string]cachedOriginCounter
	cachedOrder          []cachedOriginCounter // for cache eviction

	// ServerlessMode is set to true if we're running in a serverless environment.
	ServerlessMode     bool
	udsListenerRunning bool

	// originTelemetry is true if we want to report telemetry per origin.
	originTelemetry bool

	enrichConfig enrichConfig
}

func initTelemetry() {
	dogstatsdExpvars.Set("ServiceCheckParseErrors", &dogstatsdServiceCheckParseErrors)
	dogstatsdExpvars.Set("ServiceCheckPackets", &dogstatsdServiceCheckPackets)
	dogstatsdExpvars.Set("EventParseErrors", &dogstatsdEventParseErrors)
	dogstatsdExpvars.Set("EventPackets", &dogstatsdEventPackets)
	dogstatsdExpvars.Set("MetricParseErrors", &dogstatsdMetricParseErrors)
	dogstatsdExpvars.Set("MetricPackets", &dogstatsdMetricPackets)
	dogstatsdExpvars.Set("UnterminatedMetricErrors", &dogstatsdUnterminatedMetricErrors)

	get := func(option string) []float64 {
		if !config.Datadog.IsSet(option) {
			return nil
		}

		buckets, err := config.Datadog.GetFloat64SliceE(option)
		if err != nil {
			log.Errorf("%s, falling back to default values", err)
			return nil
		}
		if len(buckets) == 0 {
			log.Debugf("'%s' is empty, falling back to default values", option)
			return nil
		}
		return buckets
	}

	buckets := get("telemetry.dogstatsd.aggregator_channel_latency_buckets")
	if buckets == nil {
		buckets = defaultChannelBuckets
	}

	tlmChannel = telemetry.NewHistogram(
		"dogstatsd",
		"channel_latency",
		[]string{"message_type"},
		"Time in millisecond to push metrics to the aggregator input buffer",
		buckets)

	listeners.InitTelemetry(get("telemetry.dogstatsd.listeners_latency_buckets"))
	packets.InitTelemetry(get("telemetry.dogstatsd.listeners_channel_latency_buckets"))
}

// TODO: (components) - remove once serverless is an FX app
func NewServerlessServer() Component {
	return &server{server: dogstatsd.NewServer(true)}
}

func newServer(deps dependencies) Component {
	log := deps.Log

	// This needs to be done after the configuration is loaded
	once.Do(initTelemetry)

	var stats *util.Stats
	if config.Datadog.GetBool("dogstatsd_stats_enable") {
		buff := config.Datadog.GetInt("dogstatsd_stats_buffer")
		s, err := util.NewStats(uint32(buff))
		if err != nil {
			log.Errorf("Dogstatsd: unable to start statistics facilities")
		}
		stats = s
		dogstatsdExpvars.Set("PacketsLastSecond", &dogstatsdPacketsLastSec)
	}

	// check configuration for custom namespace
	metricPrefix := config.Datadog.GetString("statsd_metric_namespace")
	if metricPrefix != "" && !strings.HasSuffix(metricPrefix, ".") {
		metricPrefix = metricPrefix + "."
	}

	metricPrefixBlacklist := config.Datadog.GetStringSlice("statsd_metric_namespace_blacklist")
	metricBlocklist := config.Datadog.GetStringSlice("statsd_metric_blocklist")

	defaultHostname, err := hostname.Get(context.TODO())
	if err != nil {
		log.Errorf("Dogstatsd: unable to determine default hostname: %s", err.Error())
	}

	histToDist := config.Datadog.GetBool("histogram_copy_to_distribution")
	histToDistPrefix := config.Datadog.GetString("histogram_copy_to_distribution_prefix")

	extraTags := config.Datadog.GetStringSlice("dogstatsd_tags")

	// if the server is running in a context where static tags are required, add those
	// to extraTags.
	if staticTags := util.GetStaticTagsSlice(context.TODO()); staticTags != nil {
		extraTags = append(extraTags, staticTags...)
	}
	util.SortUniqInPlace(extraTags)

	entityIDPrecedenceEnabled := config.Datadog.GetBool("dogstatsd_entity_id_precedence")

	eolTerminationUDP := false
	eolTerminationUDS := false
	eolTerminationNamedPipe := false

	for _, v := range config.Datadog.GetStringSlice("dogstatsd_eol_required") {
		switch v {
		case "udp":
			eolTerminationUDP = true
		case "uds":
			eolTerminationUDS = true
		case "named_pipe":
			eolTerminationNamedPipe = true
		default:
			log.Errorf("Invalid dogstatsd_eol_required value: %s", v)
		}
	}

	s := &server{
		Started:                 false,
		Statistics:              stats,
		packetsIn:               nil,
		captureChan:             nil,
		sharedPacketPool:        nil,
		sharedPacketPoolManager: nil,
		sharedFloat64List:       newFloat64ListPool(),
		demultiplexer:           nil,
		listeners:               nil,
		stopChan:                make(chan bool),
		serverlessFlushChan:     make(chan bool),
		health:                  health.RegisterLiveness("dogstatsd-main"),
		histToDist:              histToDist,
		histToDistPrefix:        histToDistPrefix,
		extraTags:               extraTags,
		eolTerminationUDP:       eolTerminationUDP,
		eolTerminationUDS:       eolTerminationUDS,
		eolTerminationNamedPipe: eolTerminationNamedPipe,
		disableVerboseLogs:      config.Datadog.GetBool("dogstatsd_disable_verbose_logs"),
		Debug:                   newDSDServerDebug(),
		originTelemetry: config.Datadog.GetBool("telemetry.enabled") &&
			config.Datadog.GetBool("telemetry.dogstatsd_origin"),
		TCapture:             nil,
		udsListenerRunning:   false,
		cachedOriginCounters: make(map[string]cachedOriginCounter),
		ServerlessMode:       deps.Params.Serverless,
		enrichConfig: enrichConfig{
			metricPrefix:              metricPrefix,
			metricPrefixBlacklist:     metricPrefixBlacklist,
			metricBlocklist:           metricBlocklist,
			entityIDPrecedenceEnabled: entityIDPrecedenceEnabled,
			defaultHostname:           defaultHostname,
			serverlessMode:            deps.Params.Serverless,
			originOptOutEnabled:       config.Datadog.GetBool("dogstatsd_origin_optout_enabled"),
		},
	}
	return s
}

func (s *server) Start(demultiplexer aggregator.Demultiplexer) error {

	// TODO: (components) - DI this into Server when Demultiplexer is made into a component
	s.demultiplexer = demultiplexer

	packetsChannel := make(chan packets.Packets, config.Datadog.GetInt("dogstatsd_queue_size"))
	tmpListeners := make([]listeners.StatsdListener, 0, 2)
	capture, err := replay.NewTrafficCapture()

	if err != nil {
		return err
	}

	// sharedPacketPool is used by the packet assembler to retrieve already allocated
	// buffer in order to avoid allocation. The packets are pushed back by the server.
	sharedPacketPool := packets.NewPool(config.Datadog.GetInt("dogstatsd_buffer_size"))
	sharedPacketPoolManager := packets.NewPoolManager(sharedPacketPool)

	udsListenerRunning := false

	socketPath := config.Datadog.GetString("dogstatsd_socket")
	if len(socketPath) > 0 {
		unixListener, err := listeners.NewUDSListener(packetsChannel, sharedPacketPoolManager, capture)
		if err != nil {
			log.Errorf(err.Error())
		} else {
			tmpListeners = append(tmpListeners, unixListener)
			udsListenerRunning = true
		}
	}
	if config.Datadog.GetInt("dogstatsd_port") > 0 {
		udpListener, err := listeners.NewUDPListener(packetsChannel, sharedPacketPoolManager, capture)
		if err != nil {
			log.Errorf(err.Error())
		} else {
			tmpListeners = append(tmpListeners, udpListener)
		}
	}

	pipeName := config.Datadog.GetString("dogstatsd_pipe_name")
	if len(pipeName) > 0 {
		namedPipeListener, err := listeners.NewNamedPipeListener(pipeName, packetsChannel, sharedPacketPoolManager, capture)
		if err != nil {
			log.Errorf("named pipe error: %v", err.Error())
		} else {
			tmpListeners = append(tmpListeners, namedPipeListener)
		}
	}

	if len(tmpListeners) == 0 {
		return fmt.Errorf("listening on neither udp nor socket, please check your configuration")
	}

	s.udsListenerRunning = udsListenerRunning
	s.packetsIn = packetsChannel
	s.captureChan = packetsChannel
	s.sharedPacketPool = sharedPacketPool
	s.sharedPacketPoolManager = sharedPacketPoolManager
	s.listeners = tmpListeners
	s.TCapture = capture

	// packets forwarding
	// ----------------------

	forwardHost := config.Datadog.GetString("statsd_forward_host")
	forwardPort := config.Datadog.GetInt("statsd_forward_port")
	if forwardHost != "" && forwardPort != 0 {
		forwardAddress := fmt.Sprintf("%s:%d", forwardHost, forwardPort)
		con, err := net.Dial("udp", forwardAddress)
		if err != nil {
			log.Warnf("Could not connect to statsd forward host : %s", err)
		} else {
			s.packetsIn = make(chan packets.Packets, config.Datadog.GetInt("dogstatsd_queue_size"))
			go s.forwarder(con)
		}
	}

	// start the workers processing the packets read on the socket
	// ----------------------

	s.handleMessages()
	s.Started = true

	// start the debug loop
	// ----------------------

	if config.Datadog.GetBool("dogstatsd_metrics_stats_enable") {
		log.Info("Dogstatsd: metrics statistics will be stored.")
		s.EnableMetricsStats()
	}

	// map some metric name
	// ----------------------

	cacheSize := config.Datadog.GetInt("dogstatsd_mapper_cache_size")

	mappings, err := config.GetDogstatsdMappingProfiles()
	if err != nil {
		log.Warnf("Could not parse mapping profiles: %v", err)
	} else if len(mappings) != 0 {
		mapperInstance, err := mapper.NewMetricMapper(mappings, cacheSize)
		if err != nil {
			log.Warnf("Could not create metric mapper: %v", err)
		} else {
			s.mapper = mapperInstance
		}
	}
	return nil
}

func (s *server) Stop() {
	close(s.stopChan)
	for _, l := range s.listeners {
		l.Stop()
	}
	if s.Statistics != nil {
		s.Statistics.Stop()
	}
	if s.TCapture != nil {
		s.TCapture.Stop()
	}
	s.health.Deregister() //nolint:errcheck
	s.Started = false
}

func (s *server) IsRunning() bool {
	return s.Started
}

// Capture starts a traffic capture at the specified path and with the specified duration,
// an empty path will default to the default location. Returns an error if any.
func (s *server) Capture(p string, d time.Duration, compressed bool) (string, error) {

	err := s.TCapture.Start(p, d, compressed)
	if err != nil {
		return "", err
	}

	// wait for the capture to start
	for !s.TCapture.IsOngoing() {
		time.Sleep(500 * time.Millisecond)
	}

	path, err := s.TCapture.Path()

	return path, err
}

// GetJSONDebugStats returns jsonified debug statistics.
func (s *server) GetJSONDebugStats() ([]byte, error) {
	s.Debug.Lock()
	defer s.Debug.Unlock()
	return json.Marshal(s.Debug.Stats)
}

func (s *server) IsDebugEnabled() bool {
	return s.Debug.Enabled.Load()
}

// EnableMetricsStats enables the debug mode of the DogStatsD server and start
// the debug mainloop collecting the amount of metrics received.
func (s *server) EnableMetricsStats() {
	s.Debug.Lock()
	defer s.Debug.Unlock()

	// already enabled?
	if s.Debug.Enabled.Load() {
		return
	}

	s.Debug.Enabled.Store(true)
	go func() {
		ticker := s.Debug.clock.Ticker(time.Millisecond * 100)
		var closed bool
		log.Debug("Starting the DogStatsD debug loop.")
		for {
			select {
			case <-ticker.C:
				sec := s.Debug.clock.Now().Truncate(time.Second)
				if sec.After(s.Debug.metricsCounts.currentSec) {
					s.Debug.metricsCounts.currentSec = sec
					if s.hasSpike() {
						log.Warnf("A burst of metrics has been detected by DogStatSd: here is the last 5 seconds count of metrics: %v", s.Debug.metricsCounts.counts)
					}

					s.Debug.metricsCounts.bucketIdx++

					if s.Debug.metricsCounts.bucketIdx >= len(s.Debug.metricsCounts.counts) {
						s.Debug.metricsCounts.bucketIdx = 0
					}

					s.Debug.metricsCounts.counts[s.Debug.metricsCounts.bucketIdx] = 0
				}
			case <-s.Debug.metricsCounts.metricChan:
				s.Debug.metricsCounts.counts[s.Debug.metricsCounts.bucketIdx]++
			case <-s.Debug.metricsCounts.closeChan:
				closed = true
				break
			}

			if closed {
				break
			}
		}
		log.Debug("Stopping the DogStatsD debug loop.")
		ticker.Stop()
	}()
}

// DisableMetricsStats disables the debug mode of the DogStatsD server and
// stops the debug mainloop.
func (s *server) DisableMetricsStats() {
	s.Debug.Lock()
	defer s.Debug.Unlock()

	if s.Debug.Enabled.Load() {
		s.Debug.Enabled.Store(false)
		s.Debug.metricsCounts.closeChan <- struct{}{}
	}

	log.Info("Disabling DogStatsD debug metrics stats.")
}

func (s *server) UdsListenerRunning() bool {
<<<<<<< HEAD
	return s.udsListenerRunning
}

// SetExtraTags sets extra tags. All metrics sent to the DogstatsD will be tagged with them.
func (s *server) SetExtraTags(tags []string) {
	s.extraTags = tags
}

func (s *server) handleMessages() {
	if s.Statistics != nil {
		go s.Statistics.Process()
		go s.Statistics.Update(&dogstatsdPacketsLastSec)
	}

	for _, l := range s.listeners {
		go l.Listen()
	}

	workersCount, _ := aggregator.GetDogStatsDWorkerAndPipelineCount()

	// undocumented configuration field to force the amount of dogstatsd workers
	// mainly used for benchmarks or some very specific use-case.
	if configWC := config.Datadog.GetInt("dogstatsd_workers_count"); configWC != 0 {
		log.Debug("Forcing the amount of DogStatsD workers to:", configWC)
		workersCount = configWC
	}

	log.Debug("DogStatsD will run", workersCount, "workers")

	for i := 0; i < workersCount; i++ {
		worker := newWorker(s)
		go worker.run()
		s.workers = append(s.workers, worker)
	}
}

func (s *server) forwarder(fcon net.Conn) {
	for {
		select {
		case <-s.stopChan:
			return
		case packets := <-s.captureChan:
			for _, packet := range packets {
				_, err := fcon.Write(packet.Contents)

				if err != nil {
					log.Warnf("Forwarding packet failed : %s", err)
				}
			}
			s.packetsIn <- packets
		}
	}
}

// ServerlessFlush flushes all the data to the aggregator to them send it to the Datadog intake.
func (s *server) ServerlessFlush() {
	log.Debug("Received a Flush trigger")

	// make all workers flush their aggregated data (in the batchers) into the time samplers
	s.serverlessFlushChan <- true

	start := time.Now()
	// flush the aggregator to have the serializer/forwarder send data to the backend.
	// We add 10 seconds to the interval to ensure that we're getting the whole sketches bucket
	s.demultiplexer.ForceFlushToSerializer(start.Add(time.Second*10), true)
}

// dropCR drops a terminal \r from the data.
func dropCR(data []byte) []byte {
	if len(data) > 0 && data[len(data)-1] == '\r' {
		return data[0 : len(data)-1]
	}
	return data
}

// ScanLines is an almost identical reimplementation of bufio.ScanLines, but also
// reports if the returned line is newline-terminated
func ScanLines(data []byte, atEOF bool) (advance int, token []byte, eol bool, err error) {
	if atEOF && len(data) == 0 {
		return 0, nil, false, nil
	}
	if i := bytes.IndexByte(data, '\n'); i >= 0 {
		// We have a full newline-terminated line.
		return i + 1, dropCR(data[0:i]), true, nil
	}
	// If we're at EOF, we have a final, non-terminated line. Return it.
	if atEOF {
		return len(data), dropCR(data), false, nil
	}
	// Request more data.
	return 0, nil, false, nil
}

func nextMessage(packet *[]byte, eolTermination bool) (message []byte) {
	if len(*packet) == 0 {
		return nil
	}

	advance, message, eol, err := ScanLines(*packet, true)
	if err != nil {
		return nil
	}

	if eolTermination && !eol {
		dogstatsdUnterminatedMetricErrors.Add(1)
		return nil
	}

	*packet = (*packet)[advance:]
	return message
}

func (s *server) hasSpike() bool {
	// compare this one to the sum of all others
	// if the difference is higher than all others sum, consider this
	// as an anomaly.
	var sum uint64
	for _, v := range s.Debug.metricsCounts.counts {
		sum += v
	}
	sum -= s.Debug.metricsCounts.counts[s.Debug.metricsCounts.bucketIdx]

	return s.Debug.metricsCounts.counts[s.Debug.metricsCounts.bucketIdx] > sum
}

func (s *server) eolEnabled(sourceType packets.SourceType) bool {
	switch sourceType {
	case packets.UDS:
		return s.eolTerminationUDS
	case packets.UDP:
		return s.eolTerminationUDP
	case packets.NamedPipe:
		return s.eolTerminationNamedPipe
	}
	return false
}

func (s *server) errLog(format string, params ...interface{}) {
	if s.disableVerboseLogs {
		log.Debugf(format, params...)
	} else {
		log.Errorf(format, params...)
	}
}

// workers are running this function in their goroutine
func (s *server) parsePackets(batcher *batcher, parser *parser, packets []*packets.Packet, samples metrics.MetricSampleBatch) metrics.MetricSampleBatch {
	for _, packet := range packets {
		log.Tracef("Dogstatsd receive: %q", packet.Contents)
		for {
			message := nextMessage(&packet.Contents, s.eolEnabled(packet.Source))
			if message == nil {
				break
			}
			if len(message) == 0 {
				continue
			}
			if s.Statistics != nil {
				s.Statistics.StatEvent(1)
			}
			messageType := findMessageType(message)

			switch messageType {
			case serviceCheckType:
				serviceCheck, err := s.parseServiceCheckMessage(parser, message, packet.Origin)
				if err != nil {
					s.errLog("Dogstatsd: error parsing service check '%q': %s", message, err)
					continue
				}
				batcher.appendServiceCheck(serviceCheck)
			case eventType:
				event, err := s.parseEventMessage(parser, message, packet.Origin)
				if err != nil {
					s.errLog("Dogstatsd: error parsing event '%q': %s", message, err)
					continue
				}
				batcher.appendEvent(event)
			case metricSampleType:
				var err error

				samples = samples[0:0]

				samples, err = s.parseMetricMessage(samples, parser, message, packet.Origin, s.originTelemetry)
				if err != nil {
					s.errLog("Dogstatsd: error parsing metric message '%q': %s", message, err)
					continue
				}

				debugEnabled := s.Debug.Enabled.Load()
				for idx := range samples {
					if debugEnabled {
						s.Debug.storeMetricStats(samples[idx])
					}

					if samples[idx].Timestamp > 0.0 {
						batcher.appendLateSample(samples[idx])
					} else {
						batcher.appendSample(samples[idx])
					}

					if s.histToDist && samples[idx].Mtype == metrics.HistogramType {
						distSample := samples[idx].Copy()
						distSample.Name = s.histToDistPrefix + distSample.Name
						distSample.Mtype = metrics.DistributionType
						batcher.appendSample(*distSample)
					}
				}
			}
		}
		s.sharedPacketPoolManager.Put(packet)
	}
	batcher.flush()
	return samples
}

// getOriginCounter returns a telemetry counter for processed metrics using the given origin as a tag.
// They are stored in cache to avoid heap escape.
// Only `maxOriginCounters` are stored to avoid an infinite expansion.
// Counters returned by `getOriginCounter` are thread safe.
func (s *server) getOriginCounter(origin string) (okCnt telemetry.SimpleCounter, errorCnt telemetry.SimpleCounter) {
	s.cachedTlmLock.Lock()
	defer s.cachedTlmLock.Unlock()

	if maps, ok := s.cachedOriginCounters[origin]; ok {
		return maps.okCnt, maps.errCnt
	}

	okMap := map[string]string{"message_type": "metrics", "state": "ok"}
	errorMap := map[string]string{"message_type": "metrics", "state": "error"}
	okMap["origin"] = origin
	errorMap["origin"] = origin
	maps := cachedOriginCounter{
		origin: origin,
		ok:     okMap,
		err:    errorMap,
		okCnt:  tlmProcessed.WithTags(okMap),
		errCnt: tlmProcessed.WithTags(errorMap),
	}

	s.cachedOriginCounters[origin] = maps
	s.cachedOrder = append(s.cachedOrder, maps)

	if len(s.cachedOrder) > maxOriginCounters {
		// remove the oldest one from the cache
		pop := s.cachedOrder[0]
		delete(s.cachedOriginCounters, pop.origin)
		s.cachedOrder = s.cachedOrder[1:]
		// remove it from the telemetry metrics as well
		tlmProcessed.DeleteWithTags(pop.ok)
		tlmProcessed.DeleteWithTags(pop.err)
	}

	return maps.okCnt, maps.errCnt
}

// NOTE(remy): for performance purpose, we may need to revisit this method to deal with both a metricSamples slice and a lateMetricSamples
// slice, in order to not having to test multiple times if a metric sample is a late one using the Timestamp attribute,
// which will be slower when processing millions of samples. It could use a boolean returned by `parseMetricSample` which
// is the first part aware of processing a late metric. Also, it may help us having a telemetry of a "late_metrics" type here
// which we can't do today.
func (s *server) parseMetricMessage(metricSamples []metrics.MetricSample, parser *parser, message []byte, origin string, originTelemetry bool) ([]metrics.MetricSample, error) {
	okCnt := tlmProcessedOk
	errorCnt := tlmProcessedError
	if origin != "" && originTelemetry {
		okCnt, errorCnt = s.getOriginCounter(origin)
	}

	sample, err := parser.parseMetricSample(message)
	if err != nil {
		dogstatsdMetricParseErrors.Add(1)
		errorCnt.Inc()
		return metricSamples, err
	}

	if s.mapper != nil {
		mapResult := s.mapper.Map(sample.name)
		if mapResult != nil {
			log.Tracef("Dogstatsd mapper: metric mapped from %q to %q with tags %v", sample.name, mapResult.Name, mapResult.Tags)
			sample.name = mapResult.Name
			sample.tags = append(sample.tags, mapResult.Tags...)
		}
	}

	metricSamples = enrichMetricSample(metricSamples, sample, origin, s.enrichConfig)

	if len(sample.values) > 0 {
		s.sharedFloat64List.put(sample.values)
	}

	for idx := range metricSamples {
		// All metricSamples already share the same Tags slice. We can
		// extends the first one and reuse it for the rest.
		if idx == 0 {
			metricSamples[idx].Tags = append(metricSamples[idx].Tags, s.extraTags...)
		} else {
			metricSamples[idx].Tags = metricSamples[0].Tags
		}
		dogstatsdMetricPackets.Add(1)
		okCnt.Inc()
	}
	return metricSamples, nil
}

func (s *server) parseEventMessage(parser *parser, message []byte, origin string) (*metrics.Event, error) {
	sample, err := parser.parseEvent(message)
	if err != nil {
		dogstatsdEventParseErrors.Add(1)
		tlmProcessed.Inc("events", "error", "")
		return nil, err
	}
	event := enrichEvent(sample, origin, s.enrichConfig)
	event.Tags = append(event.Tags, s.extraTags...)
	tlmProcessed.Inc("events", "ok", "")
	dogstatsdEventPackets.Add(1)
	return event, nil
}

func (s *server) parseServiceCheckMessage(parser *parser, message []byte, origin string) (*metrics.ServiceCheck, error) {
	sample, err := parser.parseServiceCheck(message)
	if err != nil {
		dogstatsdServiceCheckParseErrors.Add(1)
		tlmProcessed.Inc("service_checks", "error", "")
		return nil, err
	}
	serviceCheck := enrichServiceCheck(sample, origin, s.enrichConfig)
	serviceCheck.Tags = append(serviceCheck.Tags, s.extraTags...)
	dogstatsdServiceCheckPackets.Add(1)
	tlmProcessed.Inc("service_checks", "ok", "")
	return serviceCheck, nil
=======
	return s.server.UdsListenerRunning
}

func (s *server) ServerlessFlush() {
	s.server.ServerlessFlush()
>>>>>>> d3ab7d1e
}<|MERGE_RESOLUTION|>--- conflicted
+++ resolved
@@ -506,7 +506,6 @@
 }
 
 func (s *server) UdsListenerRunning() bool {
-<<<<<<< HEAD
 	return s.udsListenerRunning
 }
 
@@ -836,11 +835,8 @@
 	dogstatsdServiceCheckPackets.Add(1)
 	tlmProcessed.Inc("service_checks", "ok", "")
 	return serviceCheck, nil
-=======
-	return s.server.UdsListenerRunning
 }
 
 func (s *server) ServerlessFlush() {
 	s.server.ServerlessFlush()
->>>>>>> d3ab7d1e
 }