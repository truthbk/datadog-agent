// Unless explicitly stated otherwise all files in this repository are licensed
// under the Apache License Version 2.0.
// This product includes software developed at Datadog (https://www.datadoghq.com/).
// Copyright 2023-present Datadog, Inc.

package agent

import (
	"context"
	"errors"
	"fmt"
	"time"

	configComponent "github.com/DataDog/datadog-agent/comp/core/config"
	logComponent "github.com/DataDog/datadog-agent/comp/core/log"
<<<<<<< HEAD
	"github.com/DataDog/datadog-agent/pkg/config"
	"github.com/DataDog/datadog-agent/pkg/logs"
=======
	"github.com/DataDog/datadog-agent/comp/logs/agent/config"
	pkgConfig "github.com/DataDog/datadog-agent/pkg/config"
	"github.com/DataDog/datadog-agent/pkg/logs/auditor"
	"github.com/DataDog/datadog-agent/pkg/logs/client"
>>>>>>> 2c98aeba
	"github.com/DataDog/datadog-agent/pkg/logs/diagnostic"
	"github.com/DataDog/datadog-agent/pkg/logs/launchers"
	"github.com/DataDog/datadog-agent/pkg/logs/metrics"
	"github.com/DataDog/datadog-agent/pkg/logs/pipeline"
	"github.com/DataDog/datadog-agent/pkg/logs/schedulers"
	"github.com/DataDog/datadog-agent/pkg/logs/service"
	"github.com/DataDog/datadog-agent/pkg/logs/sources"
	"github.com/DataDog/datadog-agent/pkg/logs/status"
	"github.com/DataDog/datadog-agent/pkg/logs/tailers"
	"github.com/DataDog/datadog-agent/pkg/metadata/inventories"
	"github.com/DataDog/datadog-agent/pkg/status/health"
	"github.com/DataDog/datadog-agent/pkg/util"
	"github.com/DataDog/datadog-agent/pkg/util/startstop"
	"go.uber.org/atomic"
	"go.uber.org/fx"
)

const (
	// key used to display a warning message on the agent status
	invalidProcessingRules = "invalid_global_processing_rules"
	invalidEndpoints       = "invalid_endpoints"
	intakeTrackType        = "logs"

	// Log messages
	multiLineWarning = "multi_line processing rules are not supported as global processing rules."
)

type dependencies struct {
	fx.In

	Lc     fx.Lifecycle
	Log    logComponent.Component
	Config configComponent.Component
}

// agent represents the data pipeline that collects, decodes,
// processes and sends logs to the backend.  See the package README for
// a description of its operation.
type agent struct {
	log    logComponent.Component
	config pkgConfig.ConfigReader

	sources                   *sources.LogSources
	services                  *service.Services
	endpoints                 *config.Endpoints
	tracker                   *tailers.TailerTracker
	schedulers                *schedulers.Schedulers
	auditor                   auditor.Auditor
	destinationsCtx           *client.DestinationsContext
	pipelineProvider          pipeline.Provider
	launchers                 *launchers.Launchers
	health                    *health.Handle
	diagnosticMessageReceiver *diagnostic.BufferedMessageReceiver

	// started is true if the logs agent is running
	started *atomic.Bool
}

func newLogsAgent(deps dependencies) util.Optional[Component] {
	if deps.Config.GetBool("logs_enabled") || deps.Config.GetBool("log_enabled") {
		if deps.Config.GetBool("log_enabled") {
			deps.Log.Warn(`"log_enabled" is deprecated, use "logs_enabled" instead`)
		}

		logsAgent := &agent{
			log:     deps.Log,
			config:  deps.Config,
			started: atomic.NewBool(false),

			sources:  sources.NewLogSources(),
			services: service.NewServices(),
			tracker:  tailers.NewTailerTracker(),
		}
		deps.Lc.Append(fx.Hook{
			OnStart: logsAgent.start,
			OnStop:  logsAgent.stop,
		})

		return util.NewOptional[Component](logsAgent)
	}

	deps.Log.Info("logs-agent disabled")
	return util.NewNoneOptional[Component]()
}

func (a *agent) start(context.Context) error {
	a.log.Info("Starting logs-agent...")

	// setup the server config
	endpoints, err := buildEndpoints(a.config)

<<<<<<< HEAD
	logsAgent, err := logs.CreateAgent(config.Datadog)
=======
>>>>>>> 2c98aeba
	if err != nil {
		message := fmt.Sprintf("Invalid endpoints: %v", err)
		status.AddGlobalError(invalidEndpoints, message)
		return errors.New(message)
	}

	a.endpoints = endpoints

	err = a.setupAgent()

	if err != nil {
		a.log.Error("Could not start logs-agent: ", err)
		return err
	}

	a.startPipeline()
	a.log.Info("logs-agent started")

	return nil
}

func (a *agent) setupAgent() error {

	status.CurrentTransport = status.TransportTCP
	if a.endpoints.UseHTTP {
		status.CurrentTransport = status.TransportHTTP
	}
	inventories.SetAgentMetadata(inventories.AgentLogsTransport, status.CurrentTransport)

	// setup global processing rules
	processingRules, err := config.GlobalProcessingRules(a.config)
	if err != nil {
		message := fmt.Sprintf("Invalid processing rules: %v", err)
		status.AddGlobalError(invalidProcessingRules, message)
		return errors.New(message)
	}

	if config.HasMultiLineRule(processingRules) {
		a.log.Warn(multiLineWarning)
		status.AddGlobalWarning(invalidProcessingRules, multiLineWarning)
	}

	a.SetupPipeline(processingRules)
	return nil
}

// Start starts all the elements of the data pipeline
// in the right order to prevent data loss
func (a *agent) startPipeline() {
	a.started.Store(true)

	// setup the status
	status.Init(a.started, a.endpoints, a.sources, a.tracker, metrics.LogsExpvars)

	starter := startstop.NewStarter(
		a.destinationsCtx,
		a.auditor,
		a.pipelineProvider,
		a.diagnosticMessageReceiver,
		a.launchers,
		a.schedulers,
	)
	starter.Start()
}

func (a *agent) stop(context.Context) error {
	a.log.Info("Stopping logs-agent")

	status.Clear()

	stopper := startstop.NewSerialStopper(
		a.schedulers,
		a.launchers,
		a.pipelineProvider,
		a.auditor,
		a.destinationsCtx,
		a.diagnosticMessageReceiver,
	)

	// This will try to stop everything in order, including the potentially blocking
	// parts like the sender. After StopTimeout it will just stop the last part of the
	// pipeline, disconnecting it from the auditor, to make sure that the pipeline is
	// flushed before stopping.
	// TODO: Add this feature in the stopper.
	c := make(chan struct{})
	go func() {
		stopper.Stop()
		close(c)
	}()
	timeout := time.Duration(a.config.GetInt("logs_config.stop_grace_period")) * time.Second
	select {
	case <-c:
	case <-time.After(timeout):
		a.log.Info("Timed out when stopping logs-agent, forcing it to stop now")
		// We force all destinations to read/flush all the messages they get without
		// trying to write to the network.
		a.destinationsCtx.Stop()
		// Wait again for the stopper to complete.
		// In some situation, the stopper unfortunately never succeed to complete,
		// we've already reached the grace period, give it some more seconds and
		// then force quit.
		timeout := time.NewTimer(5 * time.Second)
		select {
		case <-c:
		case <-timeout.C:
			a.log.Warn("Force close of the Logs Agent, dumping the Go routines.")
			if stack, err := util.GetGoRoutinesDump(); err != nil {
				a.log.Warnf("can't get the Go routines dump: %s\n", err)
			} else {
				a.log.Warn(stack)
			}
		}
	}
	a.log.Info("logs-agent stopped")
	return nil
}

// AddScheduler adds the given scheduler to the agent.
func (a *agent) AddScheduler(scheduler schedulers.Scheduler) {
	a.schedulers.AddScheduler(scheduler)
}

func (a *agent) GetMessageReceiver() *diagnostic.BufferedMessageReceiver {
	return a.diagnosticMessageReceiver
}

func (a *agent) GetPipelineProvider() pipeline.Provider {
	return a.pipelineProvider
}<|MERGE_RESOLUTION|>--- conflicted
+++ resolved
@@ -9,19 +9,15 @@
 	"context"
 	"errors"
 	"fmt"
+	"github.com/DataDog/datadog-agent/pkg/conf"
 	"time"
 
 	configComponent "github.com/DataDog/datadog-agent/comp/core/config"
 	logComponent "github.com/DataDog/datadog-agent/comp/core/log"
-<<<<<<< HEAD
-	"github.com/DataDog/datadog-agent/pkg/config"
-	"github.com/DataDog/datadog-agent/pkg/logs"
-=======
 	"github.com/DataDog/datadog-agent/comp/logs/agent/config"
 	pkgConfig "github.com/DataDog/datadog-agent/pkg/config"
 	"github.com/DataDog/datadog-agent/pkg/logs/auditor"
 	"github.com/DataDog/datadog-agent/pkg/logs/client"
->>>>>>> 2c98aeba
 	"github.com/DataDog/datadog-agent/pkg/logs/diagnostic"
 	"github.com/DataDog/datadog-agent/pkg/logs/launchers"
 	"github.com/DataDog/datadog-agent/pkg/logs/metrics"
@@ -75,12 +71,13 @@
 	launchers                 *launchers.Launchers
 	health                    *health.Handle
 	diagnosticMessageReceiver *diagnostic.BufferedMessageReceiver
+	cfg                       conf.Config
 
 	// started is true if the logs agent is running
 	started *atomic.Bool
 }
 
-func newLogsAgent(deps dependencies) util.Optional[Component] {
+func newLogsAgent(deps dependencies, cfg conf.Config) util.Optional[Component] {
 	if deps.Config.GetBool("logs_enabled") || deps.Config.GetBool("log_enabled") {
 		if deps.Config.GetBool("log_enabled") {
 			deps.Log.Warn(`"log_enabled" is deprecated, use "logs_enabled" instead`)
@@ -94,6 +91,7 @@
 			sources:  sources.NewLogSources(),
 			services: service.NewServices(),
 			tracker:  tailers.NewTailerTracker(),
+			cfg:      cfg,
 		}
 		deps.Lc.Append(fx.Hook{
 			OnStart: logsAgent.start,
@@ -111,12 +109,8 @@
 	a.log.Info("Starting logs-agent...")
 
 	// setup the server config
-	endpoints, err := buildEndpoints(a.config)
-
-<<<<<<< HEAD
-	logsAgent, err := logs.CreateAgent(config.Datadog)
-=======
->>>>>>> 2c98aeba
+	endpoints, err := buildEndpoints(a.config, a.cfg)
+
 	if err != nil {
 		message := fmt.Sprintf("Invalid endpoints: %v", err)
 		status.AddGlobalError(invalidEndpoints, message)
@@ -159,7 +153,7 @@
 		status.AddGlobalWarning(invalidProcessingRules, multiLineWarning)
 	}
 
-	a.SetupPipeline(processingRules)
+	a.SetupPipeline(processingRules, a.cfg)
 	return nil
 }
 
