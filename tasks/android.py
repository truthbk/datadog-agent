--- conflicted
+++ resolved
@@ -31,23 +31,16 @@
 
 
 @task
-<<<<<<< HEAD
-def build(ctx, rebuild=False, race=False, development=True, precompile_only=False,
-        skip_assets=False, major_version='7', python_runtimes='3'):
-=======
 def build(
     ctx,
     rebuild=False,
     race=False,
-    build_include=None,
-    build_exclude=None,
     development=True,
     precompile_only=False,
     skip_assets=False,
     major_version='7',
     python_runtimes='3',
 ):
->>>>>>> f48bf06f
     """
     Build the android apk. If the bits to include in the build are not specified,
     the values from `invoke.yaml` will be used.
@@ -109,11 +102,7 @@
 
 
 @task
-<<<<<<< HEAD
 def install(ctx, rebuild=False, race=False, skip_build=False):
-=======
-def install(ctx, rebuild=False, race=False, build_include=None, build_exclude=None, skip_build=False):
->>>>>>> f48bf06f
     """
     Installs the APK on a device.
 
