--- conflicted
+++ resolved
@@ -404,25 +404,18 @@
 	github.com/fogleman/gg v1.3.0 // indirect
 	github.com/golang/freetype v0.0.0-20170609003504-e2365dfdc4a0 // indirect
 	github.com/libp2p/go-reuseport v0.1.0 // indirect
-<<<<<<< HEAD
 	github.com/outcaste-io/ristretto v0.2.0 // indirect
+	github.com/robfig/cron v1.2.0 // indirect
 	github.com/vektah/gqlparser/v2 v2.4.5 // indirect
-=======
 	golang.org/x/image v0.0.0-20200119044424-58c23975cae1 // indirect
->>>>>>> 10399656
 	gomodules.xyz/jsonpatch/v2 v2.2.0 // indirect
 	k8s.io/apiextensions-apiserver v0.23.5 // indirect
 )
 
-<<<<<<< HEAD
-require github.com/DataDog/datadog-agent/pkg/remoteconfig/state v0.38.0-rc.3
-=======
 require (
 	github.com/DataDog/datadog-agent/pkg/remoteconfig/state v0.38.0-rc.3
 	github.com/goccy/go-graphviz v0.0.9
-	github.com/robfig/cron v1.2.0
-)
->>>>>>> 10399656
+)
 
 // Fixing a CVE on a transitive dep of k8s/etcd, should be cleaned-up once k8s.io/apiserver dep is removed (but double-check with `go mod why` that no other dep pulls it)
 replace github.com/dgrijalva/jwt-go => github.com/golang-jwt/jwt v3.2.1+incompatible
